{
  "Actor": {
    "types": [
      "character",
      "npc"
    ],
    "templates": {
      "standard": {
        "abilities": {
          "str": {
            "type": "Number",
            "label": "Strength",
            "value": 10,
            "min": 3,
            "mod": 0
          },
          "dex": {
            "type": "Number",
            "label": "Dexterity",
            "value": 10,
            "min": 3,
            "mod": 0
          },
          "con": {
            "type": "Number",
            "label": "Constitution",
            "value": 10,
            "min": 3,
            "mod": 0
          },
          "int": {
            "type": "Number",
            "label": "Intelligence",
            "value": 10,
            "min": 3,
            "mod": 0
          },
          "wis": {
            "type": "Number",
            "label": "Wisdom",
            "value": 10,
            "min": 3,
            "mod": 0
          },
          "cha": {
            "type": "Number",
            "label": "Charisma",
            "value": 10,
            "min": 3,
            "mod": 0
          }
        },
        "attributes": {
          "ac": {
            "type": "Number",
            "label": "Armor Class",
            "value": 10,
            "base": 10,
            "min": 0
          },
          "pd": {
            "type": "Number",
            "label": "Physical Defense",
            "value": 10,
            "base": 10,
            "min": 0
          },
          "md": {
            "type": "Number",
            "label": "Mental Defense",
            "value": 10,
            "base": 10,
            "min": 0
          },
          "hp": {
            "type": "Number",
            "label": "Hit Points",
            "value": 10,
            "min": 0,
            "max": 10,
            "temp": 0,
            "tempmax": 0
          },
          "recoveries": {
            "type": "Number",
            "label": "Recoveries",
            "value": 8,
            "max": 8,
            "dice": "d8"
          },
          "init": {
            "type": "Number",
            "label": "Initiative Modifier",
            "value": 0
          },
          "level": {
            "type": "Number",
            "label": "Level",
            "value": 1,
            "min": 0,
            "max": 10
          }
        },
        "details": {
          "alignment": {
            "type": "String",
            "label": "Alignment"
          },
          "biography": {
            "type": "String",
            "label": "Biography"
          },
          "class": {
            "type": "String",
            "label": "Class"
          },
          "race": {
            "type": "String",
            "label": "Race"
          },
          "out": {
            "label": "One Unique Thing",
            "type": "String",
            "value": ""
          }
        },
        "backgrounds": {
          "bg1": {
            "name": {
              "type": "String",
              "value": ""
            },
            "bonus": {
              "type": "Number",
              "value": 0
            },
            "isActive": {
              "type": "Boolean",
              "value": 1
            }
          },
          "bg2": {
            "name": {
              "type": "String",
              "value": ""
            },
            "bonus": {
              "type": "Number",
              "value": 0
            },
            "isActive": {
              "type": "Boolean",
              "value": 1
            }
          },
          "bg3": {
            "name": {
              "type": "String",
              "value": ""
            },
            "bonus": {
              "type": "Number",
              "value": 0
            },
            "isActive": {
              "type": "Boolean",
              "value": 1
            }
          },
          "bg4": {
            "name": {
              "type": "String",
              "value": ""
            },
            "bonus": {
              "type": "Number",
              "value": 0
            },
            "isActive": {
              "type": "Boolean",
              "value": 0
            }
          },
          "bg5": {
            "name": {
              "type": "String",
              "value": ""
            },
            "bonus": {
              "type": "Number",
              "value": 0
            },
            "isActive": {
              "type": "Boolean",
              "value": 0
            }
          },
          "bg6": {
            "name": {
              "type": "String",
              "value": ""
            },
            "bonus": {
              "type": "Number",
              "value": 0
            },
            "isActive": {
              "type": "Boolean",
              "value": 0
            }
          },
          "bg7": {
            "name": {
              "type": "String",
              "value": ""
            },
            "bonus": {
              "type": "Number",
              "value": 0
            },
            "isActive": {
              "type": "Boolean",
              "value": 0
            }
          },
          "bg8": {
            "name": {
              "type": "String",
              "value": ""
            },
            "bonus": {
              "type": "Number",
              "value": 0
            },
            "isActive": {
              "type": "Boolean",
              "value": 0
            }
          }
        },
        "icons": {
          "i1": {
            "name": {
              "type": "String",
              "value": ""
            },
            "relationship": {
              "type": "String",
              "value": ""
            },
            "bonus": {
              "type": "Number",
              "value": 0
            },
            "isActive": {
              "type": "Boolean",
              "value": 1
            }
          },
          "i2": {
            "name": {
              "type": "String",
              "value": ""
            },
            "relationship": {
              "type": "String",
              "value": ""
            },
            "bonus": {
              "type": "Number",
              "value": 0
            },
            "isActive": {
              "type": "Boolean",
              "value": 1
            }
          },
          "i3": {
            "name": {
              "type": "String",
              "value": ""
            },
            "relationship": {
              "type": "String",
              "value": ""
            },
            "bonus": {
              "type": "Number",
              "value": 0
            },
            "isActive": {
              "type": "Boolean",
              "value": 1
            }
          },
          "i4": {
            "name": {
              "type": "String",
              "value": ""
            },
            "relationship": {
              "type": "String",
              "value": ""
            },
            "bonus": {
              "type": "Number",
              "value": 0
            },
            "isActive": {
              "type": "Boolean",
              "value": 0
            }
          },
          "i5": {
            "name": {
              "type": "String",
              "value": ""
            },
            "relationship": {
              "type": "String",
              "value": ""
            },
            "bonus": {
              "type": "Number",
              "value": 0
            },
            "isActive": {
              "type": "Boolean",
              "value": 0
            }
          }
        }
      }
    },
    "character": {
      "templates": [
        "standard"
      ],
      "attributes": {
        "weapon": {
          "melee": {
            "type": "String",
            "label": "Melee weapon dice",
            "dice": "d8",
            "value": "d8"
          },
          "ranged": {
            "type": "String",
            "label": "Ranged weapon dice",
            "dice": "d8",
            "value": "d8"
          }
        }
      },
      "resources": {
        "perCombat": {
          "momentum": {
            "enabled": false
          },
          "commandPoints": {
            "enabled": false
          }
        },
        "spendable": {
          "ki": {
            "enabled": false
          }
        }
      }
    },
    "npc": {
      "templates": [
        "standard"
      ],
      "details": {
        "role": {
          "value": "",
          "type": "String",
          "label": "Role"
        },
        "size": {
          "value": "Normal",
          "type": "String",
          "label": "Size"
        },
        "type": {
          "value": "",
          "type": "String",
          "label": "Type"
        },
        "resistance": {
          "type": "String",
          "label": "Resistance"
        },
        "vulnerability": {
          "type": "String",
          "label": "Vulnerability"
        }
      }
    }
  },
  "Item": {
<<<<<<< HEAD
    "types": ["power", "trait", "action", "nastierSpecial", "tool", "loot", "equipment"],
=======
    "types": [
      "power",
      "trait",
      "action",
      "nastierSpecial",
      "tool",
      "loot",
      "equipment"
    ],
>>>>>>> 6919f753
    "templates": {
      "standard": {
        "name": {
          "type": "String",
          "label": "Name"
        },
        "description": {
          "type": "String",
          "label": "Description"
        }
      }
    },
    "power": {
      "templates": [
        "standard"
      ],
      "powerSource": {
        "type": "String",
        "label": "Power Source",
        "value": ""
      },
      "powerType": {
        "type": "String",
        "label": "Power Type",
        "value": ""
      },
      "powerUsage": {
        "type": "String",
        "label": "Power Usage",
        "value": ""
      },
      "powerLevel": {
        "type": "Number",
        "label": "Level",
        "value": ""
      },
      "actionType": {
        "type": "String",
        "label": "Action",
        "value": ""
      },
      "range": {
        "type": "String",
        "label": "Range",
        "value": ""
      },
      "trigger": {
        "type": "String",
        "label": "Trigger",
        "value": ""
      },
      "target": {
        "type": "String",
        "label": "Target",
        "value": ""
      },
      "always": {
        "type": "String",
        "label": "Always",
        "value": ""
      },
      "attack": {
        "type": "String",
        "label": "Attack",
        "value": ""
      },
      "hit": {
        "type": "String",
        "label": "Hit",
        "value": ""
      },
      "hitEven": {
        "type": "String",
        "label": "Natural Even Hit",
        "value": ""
      },
      "hitOdd": {
        "type": "String",
        "label": "Natural Odd Hit",
        "value": ""
      },
      "crit": {
        "type": "String",
        "label": "Crit",
        "value": ""
      },
      "miss": {
        "type": "String",
        "label": "Miss",
        "value": ""
      },
      "missEven": {
        "type": "String",
        "label": "Even Miss",
        "value": ""
      },
      "missOdd": {
        "type": "String",
        "label": "Odd Miss",
        "value": ""
      },
      "cost": {
        "type": "String",
        "label": "Cost",
        "value": ""
      },
      "castBroadEffect": {
        "type": "String",
        "label": "Cast for Broad Effect",
        "value": ""
      },
      "castPower": {
        "type": "String",
        "label": "Cast for Power",
        "value": ""
      },
      "sustainedEffect": {
        "type": "String",
        "label": "Opening and Sustained Effect",
        "value": ""
      },
      "finalVerse": {
        "type": "String",
        "label": "Final Verse",
        "value": ""
      },
      "special": {
        "type": "String",
        "label": "Special",
        "value": ""
      },
      "effect": {
        "type": "String",
        "label": "Effect",
        "value": ""
      },
      "spellLevel3": {
        "type": "String",
        "label": "3rd Level Spell",
        "value": ""
      },
      "spellLevel5": {
        "type": "String",
        "label": "5th Level Spell",
        "value": ""
      },
      "spellLevel7": {
        "type": "String",
        "label": "7th Level Spell",
        "value": ""
      },
      "spellLevel9": {
        "type": "String",
        "label": "9th Level Spell",
        "value": ""
      },
      "spellChain": {
        "type": "String",
        "label": "Chain Spell",
        "value": ""
      },
      "breathWeapon": {
        "type": "String",
        "label": "Breath Weapon",
        "value": ""
      },
      "recharge": {
        "type": "Number",
        "label": "Recharge",
        "value": 0
      },
      "quantity": {
        "type": "Number",
        "label": "Uses",
        "value": 1
      },
      "feats": {
        "adventurer": {
          "description": {
            "type": "String",
            "label": "Adventurer Feat"
          },
          "isActive": {
            "type": "Boolean",
            "label": "Active"
          }
        },
        "champion": {
          "description": {
            "type": "String",
            "label": "Champion Feat"
          },
          "isActive": {
            "type": "Boolean",
            "label": "Active"
          }
        },
        "epic": {
          "description": {
            "type": "String",
            "label": "Epic Feat"
          },
          "isActive": {
            "type": "Boolean",
            "label": "Active"
          }
        }
      }
    },
    "trait": {
      "templates": [
        "standard"
      ]
    },
    "action": {
      "templates": [
        "standard"
      ],
      "attack": {
        "type": "String",
        "label": "Attack Roll"
      },
      "hit": {
        "type": "String",
        "label": "Hit"
      },
      "hit1": {
        "type": "String",
        "label": "Hit"
      },
      "hit2": {
        "type": "String",
        "label": "Hit"
      },
      "hit3": {
        "type": "String",
        "label": "Hit"
      },
      "hit4": {
        "type": "String",
        "label": "Hit"
      },
      "hit5": {
        "type": "String",
        "label": "Hit"
      },
      "miss": {
        "type": "String",
        "label": "Miss"
      }
    },
    "nastierSpecial": {
<<<<<<< HEAD
      "templates": ["standard"]
    },
    "tool": {
      "templates": ["standard"]
    },
    "loot": {
      "templates": ["standard"]
    },
    "equipment": {
      "templates": ["standard"],
      "properties": {}
=======
      "templates": [
        "standard"
      ]
    },
    "tool": {
      "templates": [
        "standard"
      ]
    },
    "loot": {
      "templates": [
        "standard"
      ]
    },
    "equipment": {
      "templates": [
        "standard"
      ],
      "properties": {},
      "attributes": {
        "attack": {
          "melee": {
            "bonus": 0
          },
          "ranged": {
            "bonus": 0
          },
          "divine": {
            "bonus": 0
          },
          "arcane": {
            "bonus": 0
          }
        },
        "ac": {
          "bonus": 0
        },
        "md": {
          "bonus": 0
        },
        "pd": {
          "bonus": 0
        },
        "hp": {
          "bonus": 0
        },
        "recoveries": {
          "bonus": 0
        },
        "save": {
          "bonus": 0
        },
        "disengage": {
          "bonus": 0
        }
      }
>>>>>>> 6919f753
    }
  }
}<|MERGE_RESOLUTION|>--- conflicted
+++ resolved
@@ -400,9 +400,6 @@
     }
   },
   "Item": {
-<<<<<<< HEAD
-    "types": ["power", "trait", "action", "nastierSpecial", "tool", "loot", "equipment"],
-=======
     "types": [
       "power",
       "trait",
@@ -412,7 +409,6 @@
       "loot",
       "equipment"
     ],
->>>>>>> 6919f753
     "templates": {
       "standard": {
         "name": {
@@ -665,19 +661,6 @@
       }
     },
     "nastierSpecial": {
-<<<<<<< HEAD
-      "templates": ["standard"]
-    },
-    "tool": {
-      "templates": ["standard"]
-    },
-    "loot": {
-      "templates": ["standard"]
-    },
-    "equipment": {
-      "templates": ["standard"],
-      "properties": {}
-=======
       "templates": [
         "standard"
       ]
@@ -734,7 +717,6 @@
           "bonus": 0
         }
       }
->>>>>>> 6919f753
     }
   }
 }