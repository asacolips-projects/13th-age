export const ARCHMAGE = {};
export const FLAGS = {};

ARCHMAGE.statusEffects = [
  // Dead.
  {
    id: "dead",
    name: "ARCHMAGE.EFFECT.StatusDead",
    icon: "icons/svg/skull.svg",
    journal: "ig1kzvpojsk20dbt",
  },
  // Staggered
  {
    id: "staggered",
    name: "ARCHMAGE.EFFECT.StatusStaggered",
    icon: "icons/svg/blood.svg",
    journal: "oqkyq1xn6xi2ajmi",
  },
  // Unconscious.
  {
    id: "unconscious",
    name: "ARCHMAGE.EFFECT.StatusUnconscious",
    icon: "icons/svg/unconscious.svg",
    journal: "u9VHMyTBvK4lLbPa",
    changes: [
      {
        key: 'system.attributes.ac.value',
        mode: CONST.ACTIVE_EFFECT_MODES.ADD,
        value: '-4'
      },
      {
        key: 'system.attributes.pd.value',
        mode: CONST.ACTIVE_EFFECT_MODES.ADD,
        value: '-4'
      },
      {
        key: 'system.attributes.md.value',
        mode: CONST.ACTIVE_EFFECT_MODES.ADD,
        value: '-4'
      }
    ],
    flags: {
      archmage: {
        duration: "Unknown",
      }
    }
  },
  // Charmed.
  {
    id: "charmed",
    name: "ARCHMAGE.EFFECT.StatusCharmed",
    icon: "icons/svg/heal.svg",
    journal: "21cEqzk92tflpW7P",
    flags: {
      archmage: {
        duration: "Unknown",
      }
    }
  },
  // Confused.
  {
    id: "confused",
    name: "ARCHMAGE.EFFECT.StatusConfused",
    icon: "icons/svg/stoned.svg",
    journal: "21cEqzk92tflpW7N",
    flags: {
      archmage: {
        duration: "Unknown",
      }
    }
  },
  // Dazed.
  {
    id: "dazed",
    name: "ARCHMAGE.EFFECT.StatusDazed",
    icon: "icons/svg/sun.svg",
    journal: "dk4ua6smvjafdrqm",
    changes: [
      {
        key: 'system.attributes.attackMod.value',
        mode: CONST.ACTIVE_EFFECT_MODES.ADD,
        value: '-4'
      }
    ],
    flags: {
      archmage: {
        duration: "Unknown",
      }
    }
  },
  // Fear.
  {
    id: "fear",
    name: "ARCHMAGE.EFFECT.StatusFear",
    icon: "icons/svg/terror.svg",
    journal: "gy68o7eat5p6bpgq",
    changes: [
      {
        key: 'system.attributes.escalation.value',
        mode: CONST.ACTIVE_EFFECT_MODES.OVERRIDE,
        value: '0'
      },
      {
        key: 'system.attributes.attackMod.value',
        mode: CONST.ACTIVE_EFFECT_MODES.ADD,
        value: '-4'
      }
    ],
    flags: {
      archmage: {
        duration: "Unknown",
      }
    }
  },
  // This was a 2e playtest condition that didn't make the cut
  // Frenzied.
  // {
    // id: "frenzied",
    // name: "ARCHMAGE.EFFECT.StatusFrenzied",
    // icon: "icons/svg/pill.svg",
    // journal: "gy68o7eat5p6bpgr",
    // changes: [
      // {
        // key: 'system.attributes.escalation.value',
        // mode: CONST.ACTIVE_EFFECT_MODES.OVERRIDE,
        // value: '0'
      // },
      // {
        // key: 'system.attributes.attackMod.value',
        // mode: CONST.ACTIVE_EFFECT_MODES.ADD,
        // value: '-4'
      // }
    // ],
    // flags: {
      // archmage: {
        // duration: "Unknown",
      // }
    // }
  // },
  // Grabbed.
  {
    id: "grabbed",
    name: "ARCHMAGE.EFFECT.StatusGrabbed",
    icon: "icons/svg/item-bag.svg",
    journal: "aDEmM5lU3pfG3t7S",
    flags: {
      archmage: {
        duration: "Unknown",
      }
    }
  },
  // Hampered / Hindered.
  {
    id: "hampered",
    name: "ARCHMAGE.EFFECT.StatusHampered",
    icon: "icons/svg/paralysis.svg",
    journal: "mk69wxlsqwnydwip",
    flags: {
      archmage: {
        duration: "Unknown",
      }
    }
  },
  {
    id: "hindered",
    name: "ARCHMAGE.EFFECT.StatusHindered",
    icon: "icons/svg/paralysis.svg",
    journal: "FHDyJEb29LWnO2Dg",
    flags: {
      archmage: {
        duration: "Unknown",
      }
    }
  },
  // Helpless.
  {
    id: "helpless",
    name: "ARCHMAGE.EFFECT.StatusHelpless",
    icon: "icons/svg/falling.svg",
    journal: "g20s05odo7v5mw2q",
    changes: [
      {
        key: 'system.attributes.ac.value',
        mode: CONST.ACTIVE_EFFECT_MODES.ADD,
        value: '-4'
      },
      {
        key: 'system.attributes.pd.value',
        mode: CONST.ACTIVE_EFFECT_MODES.ADD,
        value: '-4'
      },
      {
        key: 'system.attributes.md.value',
        mode: CONST.ACTIVE_EFFECT_MODES.ADD,
        value: '-4'
      }
    ],
    flags: {
      archmage: {
        duration: "Unknown",
      }
    }
  },
  // Shocked.
  {
    id: "shocked",
    name: "ARCHMAGE.EFFECT.StatusShocked",
    icon: "icons/svg/lightning.svg",
    journal: "m78aw2gepbc5ccgm",
    flags: {
      archmage: {
        duration: "Unknown",
      }
    }
  },
  // Stuck.
  {
    id: "stuck",
    name: "ARCHMAGE.EFFECT.StatusStuck",
    icon: "icons/svg/net.svg",
    journal: "ti7104njam2n18a5",
    flags: {
      archmage: {
        duration: "Unknown",
      }
    }
  },
  // Stunned.
  {
    id: "stunned",
    name: "ARCHMAGE.EFFECT.StatusStunned",
    icon: "icons/svg/daze.svg",
    journal: "2rxwthymp5rl1dqe",
    changes: [
      {
        key: 'system.attributes.ac.value',
        mode: CONST.ACTIVE_EFFECT_MODES.ADD,
        value: '-4'
      },
      {
        key: 'system.attributes.pd.value',
        mode: CONST.ACTIVE_EFFECT_MODES.ADD,
        value: '-4'
      },
      {
        key: 'system.attributes.md.value',
        mode: CONST.ACTIVE_EFFECT_MODES.ADD,
        value: '-4'
      }
    ],
    flags: {
      archmage: {
        duration: "Unknown",
      }
    }
  },
  // Vulnerable.
  {
    id: "vulnerable",
    name: "ARCHMAGE.EFFECT.StatusVulnerable",
    icon: "icons/svg/target.svg",
    journal: "bi9ye2usgfsdpubs",
    changes: [
      {
        key: 'system.attributes.critMod.def.value',
        mode: CONST.ACTIVE_EFFECT_MODES.ADD,
        value: '2'
      }
    ],
    flags: {
      archmage: {
        duration: "Unknown",
      }
    }
  },
  // Weakened.
  {
    id: "weakened",
    name: "ARCHMAGE.EFFECT.StatusWeakened",
    icon: "icons/svg/downgrade.svg",
    journal: "3r2jt3c6skn7gw7d",
    changes: [
      {
        key: 'system.attributes.attackMod.value',
        mode: CONST.ACTIVE_EFFECT_MODES.ADD,
        value: '-4'
      },
      {
        key: 'system.attributes.ac.value',
        mode: CONST.ACTIVE_EFFECT_MODES.ADD,
        value: '-4'
      },
      {
        key: 'system.attributes.pd.value',
        mode: CONST.ACTIVE_EFFECT_MODES.ADD,
        value: '-4'
      },
      {
        key: 'system.attributes.md.value',
        mode: CONST.ACTIVE_EFFECT_MODES.ADD,
        value: '-4'
      }
    ],
    flags: {
      archmage: {
        duration: "Unknown",
      }
    }
  },
];
// Extended (optional) status effects
ARCHMAGE.extendedStatusEffects = [
  // Empowered.
  {
    id: "empowered",
    name: "ARCHMAGE.EFFECT.StatusEmpowered",
    icon: "icons/svg/upgrade.svg",
    flags: {
      archmage: {
        duration: "Unknown",
      }
    }
  },
  // Ongoing Damage.
  {
    id: "ongoingDamage",
    name: "ARCHMAGE.EFFECT.StatusOngoingDamage",
    icon: "icons/svg/degen.svg",
    flags: {
      archmage: {
        duration: "Unknown",
      }
    }
  },
  // Regen.
  {
    id: "regen",
    name: "ARCHMAGE.EFFECT.StatusRegen",
    icon: "icons/svg/regen.svg",
    flags: {
      archmage: {
        duration: "Unknown",
      }
    }
  },
  // Bonus defenses.
  {
    id: "bonusDefenses",
    name: "ARCHMAGE.EFFECT.StatusBonusDefenses",
    icon: "icons/svg/shield.svg",
    flags: {
      archmage: {
        duration: "Unknown",
      }
    }
  },
  // Reduced defenses.
  {
    id: "reducedDefenses",
    name: "ARCHMAGE.EFFECT.StatusReducedDefenses",
    icon: "icons/svg/acid.svg", //ruins
    flags: {
      archmage: {
        duration: "Unknown",
      }
    }
  },
  // Blessed.
  {
    id: "blessed",
    name: "ARCHMAGE.EFFECT.StatusBlessed",
    icon: "icons/svg/angel.svg",
    flags: {
      archmage: {
        duration: "Unknown",
      }
    }
  },
  // Cursed.
  {
    id: "cursed",
    name: "ARCHMAGE.EFFECT.StatusCursed",
    icon: "icons/svg/dice-target.svg",
    flags: {
      archmage: {
        duration: "Unknown",
      }
    }
  },
  // Flying.
  {
    id: "flying",
    name: "ARCHMAGE.EFFECT.StatusFlying",
    icon: "icons/svg/wing.svg",
    flags: {
      archmage: {
        duration: "Unknown",
      }
    }
  },
  // Hidden.
  {
    id: "invisible", //hidden - renamed to play nice with v11 statuses
    name: "ARCHMAGE.EFFECT.StatusHidden",
    icon: "icons/svg/mystery-man.svg",
    flags: {
      archmage: {
        duration: "Unknown",
      }
    }
  },
  // Last Gasps.
  {
    id: "lastgasps",
    name: "ARCHMAGE.EFFECT.StatusLastGasps",
    icon: "icons/svg/clockwork.svg",
    flags: {
      archmage: {
        duration: "Unknown",
      }
    }
  },
  // Asleep.
  {
    id: "sleep", //asleep - renamed to play nice with v11 statuses
    name: "ARCHMAGE.EFFECT.StatusAsleep",
    icon: "icons/svg/sleep.svg",
  },
  // Blind.
  {
    id: "blind",
    name: "ARCHMAGE.EFFECT.StatusBlind",
    icon: "icons/svg/blind.svg",
  },
  // Silenced.
  {
    id: "silenced",
    name: "ARCHMAGE.EFFECT.StatusSilenced",
    icon: "icons/svg/silenced.svg",
  },
  // Holy Shield.
  {
    id: "holyshield",
    name: "ARCHMAGE.EFFECT.StatusHolyShield",
    icon: "icons/svg/holy-shield.svg"
  },
  // Fire Shield.
  {
    id: "fireshield",
    name: "ARCHMAGE.EFFECT.StatusFireShield",
    icon: "icons/svg/fire-shield.svg"
  },
  // Ice Shield.
  {
    id: "iceshield",
    name: "ARCHMAGE.EFFECT.StatusIceShield",
    icon: "icons/svg/ice-shield.svg"
  },
  // Mage Shield.
  {
    id: "mageshield",
    name: "ARCHMAGE.EFFECT.StatusMageShield",
    icon: "icons/svg/mage-shield.svg"
  },
  // Buffed.
  // {
    // id: "buffed",
    // name: "ARCHMAGE.EFFECT.StatusBuffed",
    // icon: "icons/svg/up.svg"
  // },
  // Debuffed.
  // {
    // id: "debuffed",
    // name: "ARCHMAGE.EFFECT.StatusDebuffed",
    // icon: "icons/svg/direction.svg"
  // },
];

ARCHMAGE.featTiers = {
  'adventurer': 'ARCHMAGE.adventurer',
  'champion': 'ARCHMAGE.champion',
  'epic': 'ARCHMAGE.epic',
  'iconic': 'ARCHMAGE.iconic'
}

ARCHMAGE.numDicePerLevel = [0, 1, 2, 3, 4, 5, 6, 7, 8, 9, 10];
// ARCHMAGE.numDicePerLevel2e = [0, 1, 2, 3, 4, 5, 6, 8, 10, 12, 16, 20];
// TODO: keep this handy for now until we know where the rules settle
ARCHMAGE.numDicePerLevel2e = [0, 1, 2, 3, 4, 5, 6, 7, 8, 9, 10, 11];

// Goes to 15th to support monsters
ARCHMAGE.tierMultPerLevel = [0, 1, 1, 1, 1, 2, 2, 2, 3, 3, 3, 4, 4, 4, 4, 4];
ARCHMAGE.tierMultPerLevel2e = [0, 1, 1, 1, 1, 2, 2, 2, 4, 4, 4, 8, 8, 8, 8, 8];

// Animal companion data
ARCHMAGE.animalCompanion = {
  attack: [5, 6, 7, 9, 10, 11, 13, 14, 15, 17, 18, 19, 20],
  damage: ["2d8", "3d8", "4d6", " 4d8", "4d10", "6d10", "40", "50", "66", "80", "100", "130", "160"]
};

// Power Settings
ARCHMAGE.powerSources = {
  'class': 'ARCHMAGE.class',
  'race': 'ARCHMAGE.race',
  'item': 'ARCHMAGE.item',
  'other': 'ARCHMAGE.other'
};

ARCHMAGE.powerTypes = {
  'power': 'ARCHMAGE.power',
  'feature': 'ARCHMAGE.feature',
  'talent': 'ARCHMAGE.talent',
  'flexible': 'ARCHMAGE.flexible',
  'spell': 'ARCHMAGE.spell',
  'other': 'ARCHMAGE.other'
};

ARCHMAGE.powerUsages = {
  'at-will': 'ARCHMAGE.at-will',
  'once-per-battle': 'ARCHMAGE.once-per-battle',
  'recharge': 'ARCHMAGE.recharge',
  'daily': 'ARCHMAGE.daily',
  'cyclic': 'ARCHMAGE.cyclic',
  'recharge-desperate': 'ARCHMAGE.recharge-desperate',
  'daily-desperate': 'ARCHMAGE.daily-desperate',
  'other': 'ARCHMAGE.other'
};

ARCHMAGE.equipUsages = {
  'once-per-battle': 'ARCHMAGE.once-per-battle',
  'recharge': 'ARCHMAGE.recharge',
  'daily': 'ARCHMAGE.daily',
  'recharge-desperate': 'ARCHMAGE.recharge-desperate',
  'daily-desperate': 'ARCHMAGE.daily-desperate',
  'other': 'ARCHMAGE.other'
};

ARCHMAGE.featUsages = {
  'daily': 'ARCHMAGE.daily',
  'once-per-battle': 'ARCHMAGE.once-per-battle',
  'other': 'ARCHMAGE.other'
};

ARCHMAGE.actionTypes = {
  'standard': 'ARCHMAGE.standard-short',
  'move': 'ARCHMAGE.move-short',
  'quick': 'ARCHMAGE.quick-short',
  'free': 'ARCHMAGE.free-short',
  'interrupt': 'ARCHMAGE.interrupt-short'
};

ARCHMAGE.actionTypesShort = {
  'standard': 'ARCHMAGE.STD',
  'move': 'ARCHMAGE.MOV',
  'quick': 'ARCHMAGE.QCK',
  'free': 'ARCHMAGE.FREE',
  'interrupt': 'ARCHMAGE.INT'
};

ARCHMAGE.effectDurationTypes = {
  'Unknown': 'ARCHMAGE.DURATION.Unknown',
  'Infinite': 'ARCHMAGE.DURATION.Infinite',
  'StartOfNextTurn': "ARCHMAGE.DURATION.StartOfNextTurn",
  'EndOfNextTurn': "ARCHMAGE.DURATION.EndOfNextTurn",
  'StartOfNextSourceTurn': 'ARCHMAGE.DURATION.StartOfNextSourceTurn',
  'EndOfNextSourceTurn': 'ARCHMAGE.DURATION.EndOfNextSourceTurn',
  'EasySaveEnds': 'ARCHMAGE.DURATION.EasySaveEnds',
  'NormalSaveEnds': 'ARCHMAGE.DURATION.NormalSaveEnds',
  'HardSaveEnds': 'ARCHMAGE.DURATION.HardSaveEnds',
  'EndOfCombat': 'ARCHMAGE.DURATION.EndOfCombat',
  'EndOfArc': 'ARCHMAGE.DURATION.EndOfArc',
  'EndOfRound': "ARCHMAGE.DURATION.EndOfRound",
  'StartOfEachTurn': 'ARCHMAGE.DURATION.StartOfEachTurn'
};

ARCHMAGE.creatureTypes = {
  'aberration': 'ARCHMAGE.CREATURETYPES.aberration',
  'beast': 'ARCHMAGE.CREATURETYPES.beast',
  'celestial': 'ARCHMAGE.CREATURETYPES.celestial',
  'construct': 'ARCHMAGE.CREATURETYPES.construct',
  'demon': 'ARCHMAGE.CREATURETYPES.demon',
  'devil': 'ARCHMAGE.CREATURETYPES.devil',
  'dragon': 'ARCHMAGE.CREATURETYPES.dragon',
  'elemental': 'ARCHMAGE.CREATURETYPES.elemental',
  'fey': 'ARCHMAGE.CREATURETYPES.fey',
  'giant': 'ARCHMAGE.CREATURETYPES.giant',
  'humanoid': 'ARCHMAGE.CREATURETYPES.humanoid',
  'monstrosity': 'ARCHMAGE.CREATURETYPES.monstrosity',
  'ooze': 'ARCHMAGE.CREATURETYPES.ooze',
  'plant': 'ARCHMAGE.CREATURETYPES.plant',
  'spirit': 'ARCHMAGE.CREATURETYPES.spirit',
  'undead': 'ARCHMAGE.CREATURETYPES.undead'
};

ARCHMAGE.creatureSizes = {
  'normal': 'ARCHMAGE.CREATURESIZES.normal',
  'large': 'ARCHMAGE.CREATURESIZES.large',
  'huge': 'ARCHMAGE.CREATURESIZES.huge',
  'gargantuan': 'ARCHMAGE.CREATURESIZES.gargantuan',
  'small': 'ARCHMAGE.CREATURESIZES.small',
  'tiny': 'ARCHMAGE.CREATURESIZES.tiny',
};

ARCHMAGE.creatureStrengths = {
  'normal': 'ARCHMAGE.CREATURESTRENGTHS.normal',
  'double': 'ARCHMAGE.CREATURESTRENGTHS.double-strength',
  'triple': 'ARCHMAGE.CREATURESTRENGTHS.triple-strength',
  'weakling': 'ARCHMAGE.CREATURESTRENGTHS.weakling',
  'elite': 'ARCHMAGE.CREATURESTRENGTHS.elite',
};

ARCHMAGE.creatureRoles = {
  'archer': 'ARCHMAGE.CREATUREROLES.archer',
  'blocker': 'ARCHMAGE.CREATUREROLES.blocker',
  'caster': 'ARCHMAGE.CREATUREROLES.caster',
  'leader': 'ARCHMAGE.CREATUREROLES.leader',
  'mook': 'ARCHMAGE.CREATUREROLES.mook',
  'spoiler': 'ARCHMAGE.CREATUREROLES.spoiler',
  'troop': 'ARCHMAGE.CREATUREROLES.troop',
  'wrecker': 'ARCHMAGE.CREATUREROLES.wrecker'
};

ARCHMAGE.chakraSlots = {
  'armor': 'ARCHMAGE.CHAKRA.armor',
  'arrow': 'ARCHMAGE.CHAKRA.arrow',
  'belt': 'ARCHMAGE.CHAKRA.belt',
  'book': 'ARCHMAGE.CHAKRA.book',
  'boots': 'ARCHMAGE.CHAKRA.boots',
  'cloak': 'ARCHMAGE.CHAKRA.cloak',
  'glove': 'ARCHMAGE.CHAKRA.glove',
  'helmet': 'ARCHMAGE.CHAKRA.helmet',
  'necklace': 'ARCHMAGE.CHAKRA.necklace',
  'ring': 'ARCHMAGE.CHAKRA.ring',
  'shield': 'ARCHMAGE.CHAKRA.shield',
  'staff': 'ARCHMAGE.CHAKRA.staff',
  'symbol': 'ARCHMAGE.CHAKRA.symbol',
  'wand': 'ARCHMAGE.CHAKRA.wand',
  'melee': 'ARCHMAGE.CHAKRA.melee',
  'ranged': 'ARCHMAGE.CHAKRA.ranged',
  'wondrous': 'ARCHMAGE.CHAKRA.wondrous',
};

ARCHMAGE.defaultTokens = {
  'character': 'icons/svg/mystery-man.svg',
  'npc': 'icons/svg/eye.svg',
  'item': 'systems/archmage/assets/icons/items/backpack.jpg',
  'power': 'systems/archmage/assets/icons/skills/weapon_27.jpg',
  'trait': 'icons/svg/regen.svg',
  'action': 'icons/svg/target.svg',
  'nastierSpecial': 'icons/svg/poison.svg',
  'tool': 'icons/svg/anchor.svg',
  'loot': 'icons/svg/daze.svg',
  'equipment': 'systems/archmage/assets/icons/items/inventory/backpack.jpg'
};

ARCHMAGE.defaultMonsterTokens = {
  'default': 'icons/svg/mystery-man.svg',
  'default-toolkit': 'systems/archmage/assets/icons/tokens/monsters/token-neutral.webp',
  'aberration': 'systems/archmage/assets/icons/tokens/monsters/aberration.webp',
  'beast': 'systems/archmage/assets/icons/tokens/monsters/beast.webp',
  'construct': 'systems/archmage/assets/icons/tokens/monsters/construct.webp',
  'demon': 'systems/archmage/assets/icons/tokens/monsters/demon.webp',
  'devil': 'systems/archmage/assets/icons/tokens/monsters/devil.webp',
  'dragon': 'systems/archmage/assets/icons/tokens/monsters/dragon.webp',
  'dragon-black': 'systems/archmage/assets/icons/tokens/monsters/dragon-black.webp',
  'dragon-blue': 'systems/archmage/assets/icons/tokens/monsters/dragon-blue.webp',
  'dragon-brass': 'systems/archmage/assets/icons/tokens/monsters/dragon-brass.webp',
  'dragon-bronze': 'systems/archmage/assets/icons/tokens/monsters/dragon-bronze.webp',
  'dragon-copper': 'systems/archmage/assets/icons/tokens/monsters/dragon-copper.webp',
  'dragon-gold': 'systems/archmage/assets/icons/tokens/monsters/dragon-gold.webp',
  'dragon-green': 'systems/archmage/assets/icons/tokens/monsters/dragon-green.webp',
  'dragon-red': 'systems/archmage/assets/icons/tokens/monsters/dragon-red.webp',
  'dragon-silver': 'systems/archmage/assets/icons/tokens/monsters/dragon-silver.webp',
  'dragon-white': 'systems/archmage/assets/icons/tokens/monsters/dragon-white.webp',
  'elemental': 'systems/archmage/assets/icons/tokens/monsters/elemental.webp',
  'elemental-air': 'systems/archmage/assets/icons/tokens/monsters/elemental-air.webp',
  'elemental-earth': 'systems/archmage/assets/icons/tokens/monsters/elemental-earth.webp',
  'elemental-fire': 'systems/archmage/assets/icons/tokens/monsters/elemental-fire.webp',
  'elemental-water': 'systems/archmage/assets/icons/tokens/monsters/elemental-water.webp',
  'giant': 'systems/archmage/assets/icons/tokens/monsters/giant.webp',
  'humanoid': 'systems/archmage/assets/icons/tokens/monsters/humanoid.webp',
  'ooze': 'systems/archmage/assets/icons/tokens/monsters/ooze.webp',
  'plant': 'systems/archmage/assets/icons/tokens/monsters/plant.webp',
  'spirit': 'systems/archmage/assets/icons/tokens/monsters/spirit.webp',
  'undead': 'systems/archmage/assets/icons/tokens/monsters/undead.webp',
};

ARCHMAGE.raceList = {
  'aasimar': "ARCHMAGE.CLASSES.aasimar",
  'darkelf': "ARCHMAGE.CLASSES.darkelf",
  'demontouched': "ARCHMAGE.CLASSES.demontouched",
  'dragonic': "ARCHMAGE.CLASSES.dragonic",
  'dragonspawn': "ARCHMAGE.CLASSES.dragonspawn",
  'drow': "ARCHMAGE.CLASSES.drow",
  'dwarf': "ARCHMAGE.CLASSES.dwarf",
  'dwarfforged': "ARCHMAGE.CLASSES.dwarfforged",
  'forgeborn': "ARCHMAGE.CLASSES.forgeborn",
  'gnome': "ARCHMAGE.CLASSES.gnome",
  'halfelf': "ARCHMAGE.CLASSES.halfelf",
  'halfling': "ARCHMAGE.CLASSES.halfling",
  'halforc': "ARCHMAGE.CLASSES.halforc",
  'highelf': "ARCHMAGE.CLASSES.highelf",
  'holyone': "ARCHMAGE.CLASSES.holyone",
  'human': "ARCHMAGE.CLASSES.human",
  'tiefling': "ARCHMAGE.CLASSES.tiefling",
  'silverelf': "ARCHMAGE.CLASSES.silverelf",
  'woodelf': "ARCHMAGE.CLASSES.woodelf"
};

ARCHMAGE.classPacks = [
  'classes',
  'classes-kin-2e'
];

ARCHMAGE.classList = {
  'barbarian': 'ARCHMAGE.CLASSES.barbarian',
  'bard': 'ARCHMAGE.CLASSES.bard',
  'cleric': 'ARCHMAGE.CLASSES.cleric',
  'fighter': 'ARCHMAGE.CLASSES.fighter',
  'paladin': 'ARCHMAGE.CLASSES.paladin',
  'ranger': 'ARCHMAGE.CLASSES.ranger',
  'rogue': 'ARCHMAGE.CLASSES.rogue',
  'sorcerer': 'ARCHMAGE.CLASSES.sorcerer',
  'wizard': 'ARCHMAGE.CLASSES.wizard',
  'chaosmage': 'ARCHMAGE.CLASSES.chaosmage',
  'commander': 'ARCHMAGE.CLASSES.commander',
  'druid': 'ARCHMAGE.CLASSES.druid',
  'monk': 'ARCHMAGE.CLASSES.monk',
  'necromancer': 'ARCHMAGE.CLASSES.necromancer',
  'occultist': 'ARCHMAGE.CLASSES.occultist'
};

ARCHMAGE.classes = {
  barbarian: {
    hp: 7,
    ac_lgt: 12,
    ac_hvy: 13,
    ac_hvy_pen: -2,
    shld_pen: 0,
    pd: 11,
    md: 10,
    rec_die: 10,
    wpn_1h: 8,
    wpn_2h: 10,
    wpn_2h_pen: 0,
    wpn_rngd: 8,
    skilled_warrior: true
  },
  bard: {
    hp: 7,
    ac_lgt: 12,
    ac_hvy: 13,
    ac_hvy_pen: -2,
    shld_pen: -1,
    pd: 10,
    md: 11,
    rec_die: 8,
    wpn_1h: 8,
    wpn_2h: 8,
    wpn_2h_pen: 0,
    wpn_rngd: 6,
    skilled_warrior: true
  },
  chaosmage: {
    hp: 6,
    ac_lgt: 10,
    ac_hvy: 11,
    ac_hvy_pen: -2,
    shld_pen: -2,
    pd: 10,
    md: 11,
    rec_die: 6,
    wpn_1h: 4,
    wpn_2h: 6,
    wpn_2h_pen: 0,
    wpn_rngd: 4,
    skilled_warrior: false
  },
  cleric: {
    hp: 7,
    ac_lgt: 12,
    ac_hvy: 14,
    ac_hvy_pen: 0,
    shld_pen: 0,
    pd: 11,
    md: 11,
    rec_die: 8,
    wpn_1h: 6,
    wpn_2h: 8,
    wpn_2h_pen: 0,
    wpn_rngd: 6,
    skilled_warrior: false
  },
  commander: {
    hp: 7,
    ac_lgt: 12,
    ac_hvy: 14,
    ac_hvy_pen: -2,
    shld_pen: 0,
    pd: 10,
    md: 12,
    rec_die: 8,
    wpn_1h: 6,
    wpn_2h: 8,
    wpn_2h_pen: 0,
    wpn_rngd: 6,
    skilled_warrior: true
  },
  druid: {
    hp: 6,
    ac_lgt: 10,
    ac_hvy: 14,
    ac_hvy_pen: -2,
    shld_pen: -2,
    pd: 11,
    md: 11,
    rec_die: 6,
    wpn_1h: 6,
    wpn_2h: 8,
    wpn_2h_pen: 0,
    wpn_rngd: 6,
    skilled_warrior: false
  },
  fighter: {
    hp: 8,
    ac_lgt: 13,
    ac_hvy: 15,
    ac_hvy_pen: 0,
    shld_pen: 0,
    pd: 10,
    md: 10,
    rec_die: 10,
    wpn_1h: 8,
    wpn_2h: 10,
    wpn_2h_pen: 0,
    wpn_rngd: 8,
    skilled_warrior: true
  },
  monk: {
    hp: 7,
    ac_lgt: 11,
    ac_hvy: 12,
    ac_hvy_pen: -4,
    shld_pen: -2,
    pd: 11,
    md: 11,
    rec_die: 8,
    wpn_1h: 8,
    wpn_2h: 10,
    wpn_2h_pen: -2,
    wpn_rngd: 6,
    skilled_warrior: false
  },
  necromancer: {
    hp: 6,
    ac_lgt: 10,
    ac_hvy: 11,
    ac_hvy_pen: -2,
    shld_pen: -2,
    pd: 10,
    md: 11,
    rec_die: 6,
    wpn_1h: 4,
    wpn_2h: 6,
    wpn_2h_pen: 0,
    wpn_rngd: 4,
    skilled_warrior: false
  },
  occultist: {
    ac_lgt: 11,
    hp: 6,
    ac_hvy: 13,
    ac_hvy_pen: -2,
    shld_pen: -2,
    pd: 10,
    md: 11,
    rec_die: 6,
    wpn_1h: 4,
    wpn_2h: 6,
    wpn_2h_pen: 0,
    wpn_rngd: 4,
    skilled_warrior: false
  },
  paladin: {
    hp: 8,
    ac_lgt: 12,
    ac_hvy: 16,
    ac_hvy_pen: 0,
    shld_pen: 0,
    pd: 10,
    md: 12,
    rec_die: 10,
    wpn_1h: 8,
    wpn_2h: 10,
    wpn_2h_pen: 0,
    wpn_rngd: 8,
    skilled_warrior: true
  },
  ranger: {
    hp: 7,
    ac_lgt: 14,
    ac_hvy: 15,
    ac_hvy_pen: -2,
    shld_pen: -2,
    pd: 11,
    md: 10,
    rec_die: 8,
    wpn_1h: 8,
    wpn_2h: 10,
    wpn_2h_pen: 0,
    wpn_rngd: 8,
    skilled_warrior: true
  },
  rogue: {
    hp: 6,
    ac_lgt: 12,
    ac_hvy: 13,
    ac_hvy_pen: -2,
    shld_pen: -2,
    pd: 12,
    md: 10,
    rec_die: 8,
    wpn_1h: 8,
    wpn_2h: 8,
    wpn_2h_pen: 0,
    wpn_rngd: 6,
    skilled_warrior: true
  },
  sorcerer: {
    hp: 6,
    ac_lgt: 10,
    ac_hvy: 11,
    ac_hvy_pen: -2,
    shld_pen: -2,
    pd: 11,
    md: 10,
    rec_die: 6,
    wpn_1h: 6,
    wpn_2h: 8,
    wpn_2h_pen: 0,
    wpn_rngd: 6,
    skilled_warrior: false
  },
  wizard: {
    hp: 6,
    ac_lgt: 10,
    ac_hvy: 11,
    ac_hvy_pen: -2,
    shld_pen: -2,
    pd: 10,
    md: 12,
    rec_die: 6,
    wpn_1h: 4,
    wpn_2h: 6,
    wpn_2h_pen: 0,
    wpn_rngd: 4,
    skilled_warrior: false
  }
};

ARCHMAGE.classes2e = {
  barbarian: {
    rec_die: 12,
  },
  bard: {
    rec_die: 6,
  },
  chaosmage: {},
  cleric: {
    ac_hvy_pen: -2,
    ac_lgt: 11,
  },
  commander: {},
  druid: {},
  fighter: {},
  monk: {},
  necromancer: {},
  occultist: {},
  paladin: {},
  ranger: {
    ac_lgt: 13,
    rec_die: 6,
  },
  rogue: {},
  sorcerer: {
    wpn_2h: 8,
  },
  wizard: {}
}

ARCHMAGE.classResources = {
  // List custom resources to configure for classes that use them
  // Stored as an array of two-element arrays with label and reset
  'chaosmage': [["CM Daily Spells", "full", 2, 2], ["CM Per-Battle Spells", "quick", 1, 1]],
  'druid' : [["TC Daily Spells", "full", 1, 1]]
}

ARCHMAGE.classResources2e = {
  // List custom resources to configure for classes that use them - added if 2e enabled
  // Stored as an array of two-element arrays with label and reset
  'barbarian': [["Frenzy", "quickreset"]],
  // These were part of the 2e playtest but didn't make the cut
  // 'bard' : [["Combat Riffs", "quick", 2, 2], ["Healing Magics", "quick", 2, 2], ["Miss Me Effects", "quick", 2, 2]]
}

ARCHMAGE.keyModifiers = {
  // Symmetrical dense matrix, store only lower triangle
  // Assumption: classes are stored in actors sorted in alphabetical order
  'barbarian': {
    'bard': ['str', 'cha'],
    'chaosmage': ['str', 'cha'],
    'cleric': ['str', 'wis'],
    'commander': ['str', 'cha'],
    'druid': ['str', 'wis'],
    'fighter': ['str', 'con'],
    'monk': ['str', 'dex'],
    'necromancer': ['str', 'int'],
    'occultist': ['str', 'int'],
    'paladin': ['str', 'cha'],
    'ranger': ['str', 'dex'],
    'rogue': ['str', 'dex'],
    'sorcerer': ['str', 'cha'],
    'wizard': ['str', 'int'],
  },
  'bard': {
    'chaosmage': ['dex', 'cha'],
    'cleric': ['wis', 'cha'],
    'commander': ['str', 'cha'],
    'druid': ['wis', 'cha'],
    'fighter': ['str', 'cha'],
    'monk': ['dex', 'cha'],
    'necromancer': ['int', 'cha'],
    'occultist': ['int', 'cha'],
    'paladin': ['str', 'cha'],
    'ranger': ['dex', 'cha'],
    'rogue': ['dex', 'cha'],
    'sorcerer': ['dex', 'cha'],
    'wizard': ['int', 'cha'],
  },
  'chaosmage': {
    'cleric': ['wis', 'cha'],
    'commander': ['str', 'cha'],
    'druid': ['wis', 'cha'],
    'fighter': ['str', 'cha'],
    'monk': ['dex', 'cha'],
    'necromancer': ['int', 'cha'],
    'occultist': ['int', 'cha'],
    'paladin': ['str', 'cha'],
    'ranger': ['dex', 'cha'],
    'rogue': ['dex', 'cha'],
    'sorcerer': ['con', 'cha'],
    'wizard': ['int', 'cha'],
  },
  'cleric': {
    'commander': ['wis', 'cha'],
    'druid': ['str', 'wis'],
    'fighter': ['str', 'wis'],
    'monk': ['dex', 'wis'],
    'necromancer': ['int', 'wis'],
    'occultist': ['int', 'wis'],
    'paladin': ['str', 'wis'],
    'ranger': ['str', 'wis'],
    'rogue': ['dex', 'wis'],
    'sorcerer': ['wis', 'cha'],
    'wizard': ['int', 'wis'],
  },
  'commander': {
    'druid': ['wis', 'cha'],
    'fighter': ['str', 'cha'],
    'monk': ['str', 'dex'],
    'necromancer': ['int', 'cha'],
    'occultist': ['int', 'cha'],
    'paladin': ['str', 'cha'],
    'ranger': ['str', 'cha'],
    'rogue': ['dex', 'cha'],
    'sorcerer': ['str', 'cha'],
    'wizard': ['int', 'cha'],
  },
  'druid': {
    'fighter': ['str', 'wis'],
    'monk': ['dex', 'wis'],
    'necromancer': ['int', 'wis'],
    'occultist': ['int', 'wis'],
    'paladin': ['str', 'wis'],
    'ranger': ['dex', 'wis'],
    'rogue': ['dex', 'wis'],
    'sorcerer': ['wis', 'cha'],
    'wizard': ['int', 'wis'],
  },
  'fighter': {
    'monk': ['str', 'dex'],
    'necromancer': ['str', 'int'],
    'occultist': ['str', 'int'],
    'paladin': ['str', 'cha'],
    'ranger': ['str', 'dex'],
    'rogue': ['str', 'dex'],
    'sorcerer': ['str', 'cha'],
    'wizard': ['str', 'int'],
  },
  'monk': {
    'necromancer': ['dex', 'int'],
    'occultist': ['dex', 'int'],
    'paladin': ['str', 'dex'],
    'ranger': ['str', 'dex'],
    'rogue': ['str', 'dex'],
    'sorcerer': ['dex', 'cha'],
    'wizard': ['dex', 'int'],
  },
  'necromancer': {
    'occultist': ['int', 'cha'],
    'paladin': ['str', 'int'],
    'ranger': ['dex', 'int'],
    'rogue': ['dex', 'int'],
    'sorcerer': ['int', 'cha'],
    'wizard': ['int', 'cha'],
  },
  'occultist': {
    'paladin': ['str', 'int'],
    'ranger': ['dex', 'int'],
    'rogue': ['dex', 'int'],
    'sorcerer': ['int', 'cha'],
    'wizard': ['int', 'wis'],
  },
  'paladin': {
    'ranger': ['str', 'dex'],
    'rogue': ['str', 'dex'],
    'sorcerer': ['str', 'cha'],
    'wizard': ['str', 'int'],
  },
  'ranger': {
    'rogue': ['str', 'dex'],
    'sorcerer': ['dex', 'cha'],
    'wizard': ['dex', 'int'],
  },
  'rogue': {
    'sorcerer': ['dex', 'cha'],
    'wizard': ['dex', 'int'],
  },
  'sorcerer': {
    'wizard': ['int', 'cha'],
  },
  // 'wizard': ,
};

// Explicit multipliers from 13TW
ARCHMAGE.npcLevelupMultipliers = {
  '1': 1.25,
  '2': 1.6,
  '3': 2.0,
  '4': 2.5,
  '5': 3.2,
  '6': 4.0,
  '-1': 1/1.25,
  '-2': 1/1.6,
  '-3': 1/2.0,
  '-4': 1/2.5,
  '-5': 1/3.2,
  '-6': 1/4.0,
};

// Colors used to display HP in token health bars
ARCHMAGE.tokenHPColors = {
  damage: 0xFF0000,
  healing: 0x00FF00,
  temp: 0x66CCFF,
  tempmax: 0x440066,
  negmax: 0x550000
};

FLAGS.characterFlags = {
  "overridePowerLevel": {
    name: "ARCHMAGE.CHARACTERFLAGS.overridePowerLevelName",
    hint: "ARCHMAGE.CHARACTERFLAGS.overridePowerLevelHint",
    section: "Feats",
    type: Boolean
  },
  "initiativeAdv": {
    name: "ARCHMAGE.CHARACTERFLAGS.initiativeAdvName",
    hint: "ARCHMAGE.CHARACTERFLAGS.initiativeAdvHint",
    section: "Feats",
    type: Boolean
  },
  "strongRecovery": {
    name: "ARCHMAGE.CHARACTERFLAGS.strongRecoveryName",
    hint: "ARCHMAGE.CHARACTERFLAGS.strongRecoveryHint",
    section: "Feats",
    type: Boolean
  },
  "toughness": {
<<<<<<< HEAD
    name: "Toughness - UNUSED",
    hint: "NO LONGER USED, will be removed. Use the Extra hp field instead.",
=======
    name: "ARCHMAGE.CHARACTERFLAGS.toughnessName",
    hint: "ARCHMAGE.CHARACTERFLAGS.toughnessHint",
>>>>>>> 26842248
    section: "Feats",
    type: Boolean
  },
  "grimDetermination": {
    name: "ARCHMAGE.CHARACTERFLAGS.grimDeterminationName",
    hint: "ARCHMAGE.CHARACTERFLAGS.grimDeterminationHint",
    section: "Feats",
    type: Boolean
  },
  "dexToCha": {
    name: "ARCHMAGE.CHARACTERFLAGS.dexToChaName",
    hint: "ARCHMAGE.CHARACTERFLAGS.dexToChaHint",
    section: "Feats",
    type: Boolean
  },
  "dexToInt": {
    name: "ARCHMAGE.CHARACTERFLAGS.dexToIntName",
    hint: "ARCHMAGE.CHARACTERFLAGS.dexToIntHint",
    section: "Feats",
    type: Boolean
  },
  "implacable": {
    name: "ARCHMAGE.CHARACTERFLAGS.implacableName",
    hint: "ARCHMAGE.CHARACTERFLAGS.implacableHint",
    section: "Feats",
    type: Boolean
  },
  "averageRecoveries": {
    name: "ARCHMAGE.CHARACTERFLAGS.averageRecoveriesName",
    hint: "ARCHMAGE.CHARACTERFLAGS.averageRecoveriesHint",
    section: "Dice",
    type: Boolean
  },
  "portraitRound": {
    name: "ARCHMAGE.CHARACTERFLAGS.portraitRoundName",
    hint: "ARCHMAGE.CHARACTERFLAGS.portraitRoundHint",
    section: "Sheet",
    type: Boolean
  },
  "portraitFrame": {
    name: "ARCHMAGE.CHARACTERFLAGS.portraitFrameName",
    hint: "ARCHMAGE.CHARACTERFLAGS.portraitFrameHint",
    section: "Sheet",
    type: Boolean
  },
  "hideCurrency": {
    name: "ARCHMAGE.CHARACTERFLAGS.hideCurrencyName",
    hint: "ARCHMAGE.CHARACTERFLAGS.hideCurrencyHint",
    section: "Sheet",
    type: Boolean
  },
  "hideEmptyPowerGroups": {
    name: "ARCHMAGE.CHARACTERFLAGS.hideEmptyPowerGroupsName",
    hint: "ARCHMAGE.CHARACTERFLAGS.hideEmptyPowerGroupsHint",
    section: "Sheet",
    type: Boolean
  },
  "showTriggersTab": {
    name: "ARCHMAGE.CHARACTERFLAGS.showTriggersTabName",
    hint: "ARCHMAGE.CHARACTERFLAGS.showTriggersTabHint",
    section: "Sheet",
    type: Boolean
  },
  "hideImportPowers": {
    name: "ARCHMAGE.CHARACTERFLAGS.hideImportPowersName",
    hint: "ARCHMAGE.CHARACTERFLAGS.hideImportPowersHint",
    section: "Sheet",
    type: Boolean
  },
  "hideIncrementals": {
    name: "ARCHMAGE.CHARACTERFLAGS.hideIncrementalsName",
    hint: "ARCHMAGE.CHARACTERFLAGS.hideIncrementalsHint",
    section: "Sheet",
    type: Boolean
  },
  "hideOneUniqueThing": {
    name: "ARCHMAGE.CHARACTERFLAGS.hideOneUniqueThingName",
    hint: "ARCHMAGE.CHARACTERFLAGS.hideOneUniqueThingHint",
    section: "Sheet",
    type: Boolean
  },
  "hideSettingsTab": {
    name: "ARCHMAGE.CHARACTERFLAGS.hideSettingsTabName",
    hint: "ARCHMAGE.CHARACTERFLAGS.hideSettingsTabHint",
    section: "Sheet",
    type: Boolean
  },
  "diceFormulaMode": {
    name: "ARCHMAGE.CHARACTERFLAGS.diceFormulaModeName",
    hint: "ARCHMAGE.CHARACTERFLAGS.diceFormulaModeHint",
    section: "Sheet",
    type: String,
    options: {
      'short': 'ARCHMAGE.CHARACTERFLAGS.diceFormulaModeOptshort',
      'long': 'ARCHMAGE.CHARACTERFLAGS.diceFormulaModeOptlong',
      'numeric': 'ARCHMAGE.CHARACTERFLAGS.diceFormulaModeOptnumeric'
    }
  }
};

FLAGS.npcFlags = {
  "portraitRound": {
    name: "ARCHMAGE.CHARACTERFLAGS.portraitRoundName",
    hint: "ARCHMAGE.CHARACTERFLAGS.portraitRoundHint",
    section: "Sheet",
    type: Boolean
  },
  "portraitFrame": {
    name: "ARCHMAGE.CHARACTERFLAGS.portraitFrameName",
    hint: "ARCHMAGE.CHARACTERFLAGS.portraitFrameHint",
    section: "Sheet",
    type: Boolean
  }
};<|MERGE_RESOLUTION|>--- conflicted
+++ resolved
@@ -1187,13 +1187,8 @@
     type: Boolean
   },
   "toughness": {
-<<<<<<< HEAD
-    name: "Toughness - UNUSED",
-    hint: "NO LONGER USED, will be removed. Use the Extra hp field instead.",
-=======
     name: "ARCHMAGE.CHARACTERFLAGS.toughnessName",
     hint: "ARCHMAGE.CHARACTERFLAGS.toughnessHint",
->>>>>>> 26842248
     section: "Feats",
     type: Boolean
   },
