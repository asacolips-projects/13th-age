import ArchmageRolls from "../rolls/ArchmageRolls.mjs";
import { MacroUtils } from '../setup/utility-classes.js';
import preCreateChatMessageHandler from "../hooks/preCreateChatMessageHandler.mjs";

/**
 * Override and extend the basic :class:`Item` implementation
 */
export class ItemArchmage extends Item {

  prepareDerivedData() {
    super.prepareDerivedData();
    if (!this.img || this.img == CONFIG.DEFAULT_TOKEN) {
      if (CONFIG.ARCHMAGE.defaultTokens[this.type]) {
        this.img = CONFIG.ARCHMAGE.defaultTokens[this.type];
      }
      else {
        this.img = CONST.DEFAULT_TOKEN;
      }
    }

    if (this.type == 'loot' || this.type == 'tool') {
      // @todo update when v11 is dropped.
      let model = (game?.system?.model || game?.data?.model).Item[this.type];
      if (!this.system.quantity) this.system.quantity = model.quantity;
    }
  }

  /**
   * Roll the item to Chat, creating a chat card.
   * @return {Promise}
   */
  async roll() {
    let itemUpdateData = {};
    let actorUpdateData = {};

    // Understand what the user is trying to do
    let usageMode = await this._rollUsageMode()

    // First check remaining uses.
    let early_exit = await this._rollUsesCheck(itemUpdateData, usageMode);
    if (early_exit) return;

    // Make an ephemeral clone of the item which we can dirty during processing.
    let itemToRender = this.clone({}, {"save": false, "keepId": true});

    // Then check resources.
    early_exit = await this._rollResourceCheck(itemUpdateData, actorUpdateData, itemToRender);
    if (early_exit) return;

    // Check targets.
    let targets = await this._rollMultiTargets(itemToRender);

    // Prepare roll data now.
    let rollData = itemToRender.actor.getRollData(this);

    // Handle roll table.
    await this._rollHandleRollTable(itemToRender, rollData);

    // Get token.
    let token = this._rollGetToken(itemToRender);

    console.log('Current:', itemToRender.toObject());

    // Render the chat card.
    let chatData = await this._rollRender(itemUpdateData, actorUpdateData, itemToRender, rollData, token);
    console.log('Chat Data:', chatData);

    // Evaluate outcomes and prepare animations.
    let [ sequencerAnim, hitEvalRes ] = preCreateChatMessageHandler.handle(chatData, {
      targets: targets,
      type: this.type,
      actor: this.actor,
      item: this,
      token: token,
      powerLevel: this.system.powerLevel?.value,
      sequencer: this.system.sequencer,
      usageMode: usageMode
    }, null);

    // Handle special class triggers
    await this._handleMonkFormAC(itemToRender);
    await this._handleSong(itemToRender, usageMode);
    await this._handleBreathSpell(itemToRender);

    // Run embedded macro.
    let macro = await this._rollExecuteMacro(itemToRender, itemUpdateData, actorUpdateData, chatData, hitEvalRes, sequencerAnim, token, usageMode);
    // Unpack macro data in case a sloppy macro replaces instead of modifying variables
    itemToRender = macro.item;
    itemUpdateData = macro.itemUpdates;
    actorUpdateData = macro.actorUpdates;
    chatData = macro.chat;
    hitEvalRes = macro.hitEvalRes;
    sequencerAnim = macro.seqAnim;
    let suppressMessage = macro.suppressMessage;

    // Perform animations.
    await this._rollAnimate(chatData, sequencerAnim);

    // Perform updates.
    if (!foundry.utils.isEmpty(itemUpdateData)) this.update(itemUpdateData, {});
    if (!foundry.utils.isEmpty(actorUpdateData)) this.actor.update(actorUpdateData);

    if (suppressMessage) {
      return undefined;
    }

    return await game.archmage.ArchmageUtility.createChatMessage(chatData);
  }

  async rollFeat(featId) {
    let feat = this.system.feats[featId];
    if (!feat || !feat.isActive.value) return;

    // Process uses
    let updateData = {};
    if (feat.quantity?.value != undefined && feat.quantity?.value != null) {
      let path = `system.feats.${featId}.quantity.value`;
      updateData[path] = feat.quantity.value - 1;

      if (updateData[path] < 0) {
        let stop = false;
        await Dialog.confirm({
          title: game.i18n.localize("ARCHMAGE.CHAT.NoUses"),
          content: game.i18n.localize("ARCHMAGE.CHAT.NoUsesMsg"),
          yes: () => {updateData[path] = 0},
          no: () => {stop = true;},
          defaultYes: false
        });
        if (stop) return;
      }
    }

    const template = `systems/archmage/templates/chat/feat-card.html`;
    const templateData = {
      actor: this.actor,
      tokenId: null, //token ? `${token.scene.id}.${token.id}` : null,
      item: this,
      feat: feat,
      featName: game.i18n.localize(`ARCHMAGE.CHAT.${feat.tier.value}`)
    };
    // Basic chat message data
    const chatData = {
      user: game.user.id,
      speaker: {
        actor: this.actor.id,
        token: null,
        alias: this.actor.name,
        scene: game.user.viewedScene
      }
    };

    // Render the template
    chatData["content"] = await renderTemplate(template, templateData);

    // Enrich the message to parse inline rolls.
    let rollData = this.actor.getRollData(this);
    chatData.content = await TextEditor.enrichHTML(chatData.content, { rolls: true, rollData: rollData, async: true });

    // Perform updates.
    if (!foundry.utils.isEmpty(updateData)) this.update(updateData, {});

    return game.archmage.ArchmageUtility.createChatMessage(chatData);;
  }

  async _rollUsageMode() {
    let retVal = "";

    // If we have a song sustain reminder check what we want to do
    if (this.type == "power"
        && this.system.sustainedEffect.value
        && this.system.finalVerse.value) {
      let hasReminder = false;
      const name = game.i18n.format("ARCHMAGE.CHAT.sustainPower", {power: this.name, target: this.system.sustainOn.value});
      this.actor.effects.forEach(e => {
        if (e.label == name) hasReminder = true;
      });

      if (!hasReminder) return "openingEffect";

      await Dialog.confirm({
        title: game.i18n.localize("ARCHMAGE.CHAT.sustainedOrFinalTitle"),
        content: game.i18n.localize("ARCHMAGE.CHAT.sustainedOrFinal"),
        yes: () => {retVal = "finalverse";},
        no: () => {retVal = "sustainedEffect";},
        defaultYes: false
      });
    }

    return retVal;
  }

  async _rollUsesCheck(updateData, usageMode) {
    // If we have a special usage mode skip this check
    if (!["", "openingEffect"].includes(usageMode)) return false;
    // Update uses left
    let uses = this.system.quantity?.value;
    if (uses == null) return false;
    if (this.system.powerUsage?.value == 'cyclic'
      && this.actor.system.attributes.escalation.value > 0
      && this.actor.system.attributes.escalation.value % 2 == 0
      && uses > 0) {
      // Cyclic power, E.D. even, do not consume uses
      return false;
    }
    updateData["system.quantity.value"] = Math.max(uses - 1, 0);
    if (uses == 0 && !event.shiftKey && ["power", "equipment", "loot", "tool"].includes(this.type)
      && this.system.powerUsage?.value != 'at-will') {
      let use = false;
      await Dialog.confirm({
        title: game.i18n.localize("ARCHMAGE.CHAT.NoUses"),
        content: game.i18n.localize("ARCHMAGE.CHAT.NoUsesMsg"),
        yes: () => {use = true;},
        no: () => {},
        defaultYes: false
      });
      return !use;
    }
    return false;
  }

  async _rollResourceCheck(itemUpdateData, actorUpdateData, itemToRender, usageMode) {
    // Updates resources if field is set
    let resStr = this.system.resources?.value;
    if (!resStr) return false;

    let resources = resStr.split(",").map(item => item.trim());
    let res = this.actor.system.resources;
    let filter = /^([\+-]*)([0-9]*)\s*(.+)$/;
    let newResStr = [];
    for (let resource of resources) {

      // Handle inline rolls
      let ir = /(\[\[.+?\]\])/.exec(resource);
      let rolls;
      let origResource = resource;
      if (ir) {
        rolls = ArchmageRolls.getInlineRolls(resource, itemToRender.actor.getRollData(itemToRender))
        await ArchmageRolls.rollAll(rolls, itemToRender.actor);
        resource = resource.replace(ir[1], rolls[0].total);
      }

      // Then process the item
      let parsed = filter.exec(resource);
      if (parsed) {
        let sign = parsed[1]
        let num = parsed[2] ? Number(parsed[2]) : null;
        if (num) num = (sign == "-") ? num * -1 : num;
        let str = parsed[3].toLowerCase();

        // Command points
        if (res.perCombat.commandPoints.enabled && num &&
            (str == game.i18n.localize("ARCHMAGE.CHARACTER.RESOURCES.commandPoints").toLowerCase()
            || str == game.i18n.localize("ARCHMAGE.CHARACTER.RESOURCES.commandPoint").toLowerCase()
            )) {
          let path = 'system.resources.perCombat.commandPoints.current';
          let msg = game.i18n.localize("ARCHMAGE.UI.errNotEnoughCP");
          let resObj = res.perCombat.commandPoints;
          let stop = await this._rollProcessResource(actorUpdateData, itemUpdateData, path, sign, num, resObj, msg);
          if (stop) return true;
        }

        // Ki
        else if (res.spendable.ki.enabled && num &&
            str == game.i18n.localize("ARCHMAGE.CHARACTER.RESOURCES.ki").toLowerCase()) {
          let path = 'system.resources.spendable.ki.current';
          let msg = game.i18n.localize("ARCHMAGE.UI.errNotEnoughKi");
          let resObj = res.spendable.ki;
          let stop = await this._rollProcessResource(actorUpdateData, itemUpdateData, path, sign, num, resObj, msg);
          if (stop) return true;
        }

        // Momentum
        else if (res.perCombat.momentum.enabled &&
            str == game.i18n.localize("ARCHMAGE.CHARACTER.RESOURCES.momentum").toLowerCase()) {
          let path = 'system.resources.perCombat.momentum.current';
          let msg = game.i18n.localize("ARCHMAGE.UI.errNoMomentum");
          let resObj = res.perCombat.momentum;
          let stop = await this._rollProcessResource(actorUpdateData, itemUpdateData, path, sign, null, resObj, msg);
          if (stop) return true;
        }

        // Focus
        else if (res.perCombat.focus.enabled &&
            str == (game.i18n.localize("ARCHMAGE.CHARACTER.RESOURCES.focus").toLowerCase())) {
          let path = 'system.resources.perCombat.focus.current';
          let msg = game.i18n.localize("ARCHMAGE.UI.errNoFocus");
          let resObj =  res.perCombat.focus;
          let stop = await this._rollProcessResource(actorUpdateData, itemUpdateData, path, sign, null, resObj, msg);
          if (stop) return true;
        }

        // Combat Rhythm
        else if (res.perCombat.rhythm?.enabled &&
            (str == game.i18n.localize("ARCHMAGE.CHARACTER.RHYTHMCHOICES.offense").toLowerCase()
            || str == game.i18n.localize("ARCHMAGE.CHARACTER.RHYTHMCHOICES.defense").toLowerCase())) {
          let path = 'system.resources.perCombat.rhythm.current';
          let msg = game.i18n.localize("ARCHMAGE.UI.errNoRhythm");
          let resObj =  res.perCombat.rhythm;
          let opt = (str == game.i18n.localize("ARCHMAGE.CHARACTER.RHYTHMCHOICES.offense").toLowerCase()) ? "offense" : "defense";
          let stop = await this._rollProcessResource(actorUpdateData, itemUpdateData, path, sign, null, resObj, msg, opt);
          if (stop) return true;
        }

        // Recoveries
        else if ((str == game.i18n.localize("ARCHMAGE.CHARACTER.RESOURCES.recoveries").toLowerCase()
            || str == game.i18n.localize("ARCHMAGE.CHARACTER.RESOURCES.recovery").toLowerCase()) && num) {
          let path = 'system.attributes.recoveries.value';
          let msg = game.i18n.localize("ARCHMAGE.UI.errNoRecoveries");
          let resObj =  this.actor.system.attributes.recoveries;
          let stop = await this._rollProcessResource(actorUpdateData, itemUpdateData, path, sign, num, resObj, msg);
          if (stop) return true;
        }

        // Custom resources
        else {
          for (let idx of ["1", "2", "3", "4", "5", "6", "7", "8", "9"]) {
            let resourcePathName = "custom"+idx;
            let resourceName = res.spendable[resourcePathName].label;
            if (!resourceName) continue; // Skip unnamed resources
            let resNm = resourceName.toLowerCase();
            if (res.spendable[resourcePathName].enabled && (str.includes(resNm) || resNm.includes(str))) {
              let path = `system.resources.spendable.${resourcePathName}.current`;
              let msg = game.i18n.format("ARCHMAGE.UI.errNoCustomResource", {res: resourceName});
              let resObj =  res.spendable[resourcePathName];
              let stop = await this._rollProcessResource(actorUpdateData, itemUpdateData, path, sign, num, resObj, msg);
              if (stop) return true;
            }
          }
        }
      }

      // If there were inline rolls, replace formula with rolled value
      if (ir) resource = origResource.replace(ir[1], rolls[0].inlineRoll.outerHTML);
      newResStr.push(resource);
    }

    // Reconstruct the processed value
    itemToRender.system.resources.value = newResStr.join(", ");

    return false;
  }

  async _rollProcessResource(actorUpdateData, itemUpdateData, path, sign, num, resObj, msg, opt=null) {
    let stop = false;
    let curr = resObj.current;
    // Recoveries are stored as 'value'
    if (curr == undefined) curr = resObj.value;

    // Number resource case
    if (num != null) {
      // No sign means override
      actorUpdateData[path] = sign ? curr + num : num;
      if (actorUpdateData[path] < 0) {
        await Dialog.confirm({
         title: game.i18n.localize("ARCHMAGE.CHAT.NoResources"),
         content: msg,
         yes: () => {},
         no: () => {stop = true;},
         defaultYes: false
        });
        if (path != 'system.attributes.recoveries.value') actorUpdateData[path] = 0;
      }
    }

    // Binary (and rhythm) case
    else {
      if (sign) {
        // Resource update case
        if (sign == "+") {
          let val = (typeof curr == 'number') ? 1 : true;
          actorUpdateData[path] = opt ? opt : val;
        }
        else {
          if (!curr) {
            await Dialog.confirm({
             title: game.i18n.localize("ARCHMAGE.CHAT.NoResources"),
             content: msg,
             yes: () => {},
             no: () => {stop = true;},
             defaultYes: false
            });
          }
          let val = (typeof curr == 'number') ? 0 : false;
          actorUpdateData[path] = opt ? "none" : val;
        }
      } else {
        // Resource test case
        if (!curr || curr == "none" || curr == 0) {
          await Dialog.confirm({
           title: game.i18n.localize("ARCHMAGE.CHAT.NoResources"),
           content: msg,
           yes: () => {},
           no: () => {stop = true;},
           defaultYes: false
          });
        }
      }
    }

    // Handle maximum
    let resMax = resObj.max;
    if (resMax && actorUpdateData[path] > resMax) actorUpdateData[path] = resMax;

    return stop;
  }

  // @HERE
  async _rollMultiTargets(itemToRender) {
    // Replicate attack rolls as needed for attacks
    let numTargets = {targets: 1, rolls: []};
    if (this.type == "power" || this.type == "action") {
      console.log('Pre:', itemToRender.system.attack.value);
      let attackLine = ArchmageRolls.addAttackMod(this);
      itemToRender.system.attack.value = attackLine;
      if (game.settings.get("archmage", "multiTargetAttackRolls")){
        numTargets = await ArchmageRolls.rollItemTargets(this);
        itemToRender.system.attack.value = ArchmageRolls.rollItemAdjustAttacks(this, attackLine, numTargets);
        if (numTargets.targetLine) itemToRender.system.target.value = numTargets.targetLine;
        console.log('Post:', itemToRender.system.attack.value);
      }
    }
    return numTargets.targets;
  }

  async _rollHandleRollTable(itemToRender, rollData) {
    // Handle rollTable
    if (this.system.rollTable?.value) {
      let table;
      // Try to interpret input as UUID
      let uuid = this.system.rollTable.value.match(/^@UUID\[([^\s]+)\]/);
      if (uuid) table = await fromUuid(uuid[1]);
      if (table && table.documentName != "RollTable") {
        table = undefined;
        ui.notifications.warn(game.i18n.localize("ARCHMAGE.UI.errNotTable"));
      }
      if (!table) {
        // Treat as plain text, and load table from world first
        table = game.tables.find(t => t.name === this.system.rollTable.value);
      }
      if (!table) {
        // If not present in world, load system's from compendium
        let pack = await game.packs.get("archmage.system-rolltables").getDocuments();
        table = pack.find(t => t.name === this.system.rollTable.value);
      }
      if (table) {
        // If we do have a table, roll on it
        let roll = new Roll(table.formula, rollData);
        let res = await table.draw({roll: roll, displayChat: false});
        // Now override system.rollTable with rolled result
        try {
          itemToRender.system.rollTable.label = itemToRender.system.rollTable.value;
          itemToRender.system.rollTable.value = res.results[0].text;
        } catch(ex) {
          ui.notifications.error(game.i18n.localize("ARCHMAGE.UI.errOnlyTextRolltables"));
        }
      }
    }
  }

  _rollGetToken(itemToRender) {
    let tokens = canvas.tokens.controlled;
    let token = tokens ? tokens[0] : null;
    if (!token || token.actor != itemToRender.actor) {
      tokens = itemToRender.actor.getActiveTokens(true);
      token = tokens.length > 0 ? tokens[0] : null;
    }
    return token;
  }

  _getUsageClass(item) {
    let use = item.system.powerUsage?.value ? item.system.powerUsage.value : 'other';
    if (['daily', 'daily-desperate'].includes(use)) use = 'daily';
    else if (use == 'cyclic') {
      if (item.actor.system.attributes.escalation.value > 0
        && item.actor.system.attributes.escalation.value % 2 == 0) {
        // Cyclic power, E.D. even, at-will
        use = 'at-will';
      } else use = 'once-per-battle';
    }
    return use;
  }

  async _rollRender(itemUpdateData, actorUpdateData, itemToRender, rollData, token) {

    // Basic template rendering data
    const template = `systems/archmage/templates/chat/${this.type.toLowerCase()}-card.html`
    const templateData = {
      actor: itemToRender.actor,
      tokenId: null, //token ? `${token.scene.id}.${token.id}` : null,
      item: itemToRender,
      data: itemToRender.getChatData({ rollData: rollData }, true),
      usageClass: this._getUsageClass(itemToRender)
    };

    // Basic chat message data
    let chatData = {
      user: game.user.id,
      speaker: game.archmage.ArchmageUtility.getSpeaker(itemToRender.actor)
    };

    // Toggle default roll mode
    let rollMode = game.settings.get("core", "rollMode");
    chatData = ChatMessage.applyRollMode(chatData, rollMode);

    // Render the template
    console.log('Template Data:', templateData);
    chatData["content"] = await renderTemplate(template, templateData);

    // Enrich the message to parse inline rolls.
    chatData.content = await TextEditor.enrichHTML(chatData.content, { rolls: true, rollData: rollData, async: true });

    return chatData;
  }

  async _rollAnimate(chatData, sequencerAnim) {
    // If 3d dice are enabled, handle them first.
    if (game.dice3d && !game.settings.get("dice-so-nice", "animateInlineRoll")) {
      let contentHtml = $(chatData.content);
      let rolls = [];
      let damageRolls = [];

      if (contentHtml.length > 0) {
        // Find all property rows.
        let $rows = contentHtml.find('.card-prop');
        if ($rows.length > 0) {
          // Iterate over properties.
          $rows.each(function(index) {
            let $row_self = $(this);
            let row_text = $row_self.html();
            // Attack or Target rows - keep all, in right order
            const triggerAttack = game.i18n.localize("ARCHMAGE.CHAT.attack") + ':';
            const triggerTarget = game.i18n.localize("ARCHMAGE.CHAT.target") + ':';
            const triggerHit = game.i18n.localize("ARCHMAGE.CHAT.hit") + ':';
            const triggerLevelSpell = game.i18n.localize("ARCHMAGE.CHAT.spellLevelTrigger") + ':';
            if (row_text.includes(triggerAttack) ||
                row_text.includes(triggerTarget)) {
              let $roll_html = $row_self.find('.inline-result');
              if ($roll_html.length > 0) {
                $roll_html.each(function(i, e){
                  let roll = Roll.fromJSON(unescape(e.dataset.roll));
                  if (row_text.includes(triggerAttack) && roll.terms[0].faces != 20) {
                    // Not an attack roll, usually a target roll, roll first
                    rolls.unshift(roll);
                  } else rolls.push(roll);
                });
              }
            }
            // Hit or Spell level rows - keep only the last
            else if (row_text.includes(triggerHit) || row_text.includes(triggerLevelSpell)) {
              let newDamageRolls = [];
              let $roll_html = $row_self.find('.inline-result');
              if ($roll_html.length > 0) {
                $roll_html.each(function(i, e){
                  let roll = Roll.fromJSON(unescape(e.dataset.roll));
                  newDamageRolls.push(roll);
                });
              }
              if (newDamageRolls.length > 0) damageRolls = newDamageRolls; // Animate only relevant rolls
            }
          });
        }

        // If we have roll data, handle a 3d roll.
        rolls = rolls.concat(damageRolls);
        if (rolls.length > 0) {
          for (let roll of rolls) {
            await game.archmage.ArchmageUtility.show3DDiceForRoll(roll, chatData);
          }
        }
      }
    }

    // Play sequencer animation after the dice, if we got any
    if(sequencerAnim) sequencerAnim.play();
  }



  /**
   * Check if we are rolling a monk form, add related AC active effect
   */
  async _handleMonkFormAC(itemToRender) {
    if (itemToRender.type != "power") return;
    if (!itemToRender.actor.system.details.detectedClasses?.includes("monk")) return;

    let effects = itemToRender.actor.effects;
    let group = itemToRender.system.group.value.toLowerCase();
    let bonusMagnitudeMap = {};
    bonusMagnitudeMap[game.i18n.localize("ARCHMAGE.MONKFORMS.opening")] = 1;
    bonusMagnitudeMap[game.i18n.localize("ARCHMAGE.MONKFORMS.flow")] = 2;
    bonusMagnitudeMap[game.i18n.localize("ARCHMAGE.MONKFORMS.finishing")] = 3;
    if (!Object.keys(bonusMagnitudeMap).includes(group)) return;
    let bonusMagnitude = bonusMagnitudeMap[group];

    // Check for other monk AC bonuses
    let effectsToDelete = [];
    let alreadyHasBetterBonus = false;
    effects.forEach(e => {
      if (e.name == game.i18n.localize("ARCHMAGE.MONKFORMS.aelabel")) {
        if (Number(e.data.changes[0].value) <= bonusMagnitude) {
          effectsToDelete.push(e.id);
        }
        else alreadyHasBetterBonus = true;
      }
    });
    await itemToRender.actor.deleteEmbeddedDocuments("ActiveEffect", effectsToDelete);

    if (alreadyHasBetterBonus) return;

    // Now create new AC bonus effect
    let effectData = {
      name: game.i18n.localize("ARCHMAGE.MONKFORMS.aelabel"),
      img: "icons/svg/shield.svg",
      changes: [{
        key: "data.attributes.ac.value",
        value: bonusMagnitude,
        mode: CONST.ACTIVE_EFFECT_MODES.ADD
      }]
    }
    MacroUtils.setDuration(effectData, CONFIG.ARCHMAGE.effectDurationTypes.StartOfNextTurn)
    await itemToRender.actor.createEmbeddedDocuments("ActiveEffect", [effectData]);
  }

  async _handleSong(itemToRender, usageMode) {
    if (itemToRender.type != "power") return;
    if (!itemToRender.system.sustainedEffect.value) return;

    const name = game.i18n.format("ARCHMAGE.CHAT.sustainPower",
      {power: itemToRender.name, target: itemToRender.system.sustainOn.value});

<<<<<<< HEAD
    // Check if we already have the effect
    let alreadyHasEffect = false;
    itemToRender.actor.effects.forEach(e => {
      if (e.name == name) alreadyHasEffect = true;
    });
    if (!alreadyHasEffect) {
      let effectData = {
        name: name,
        img: itemToRender.img ? itemToRender.img : "icons/svg/sound.svg",
        flags: {
          archmage: {
            tooltip: name
=======
    if (usageMode == "finalverse") {
      // Remove reminder if present
      let effectsToDelete = [];
      itemToRender.actor.effects.forEach(e => {
        if (e.data.label == name) effectsToDelete.push(e.id);
      });
      await itemToRender.actor.deleteEmbeddedDocuments("ActiveEffect", effectsToDelete);
    } else {
      // Check if we already have the reminder
      let alreadyHasEffect = false;
      itemToRender.actor.effects.forEach(e => {
        if (e.data.label == name) alreadyHasEffect = true;
      });
      if (!alreadyHasEffect) {
        //Create the reminder
        let effectData = {
          label: name,
          icon: itemToRender.img ? itemToRender.img : "icons/svg/sound.svg",
          flags: {
            archmage: {
              tooltip: name
            }
>>>>>>> 06bef2d5
          }
        };
        MacroUtils.setDuration(effectData, CONFIG.ARCHMAGE.effectDurationTypes.StartOfEachTurn);
        await itemToRender.actor.createEmbeddedDocuments("ActiveEffect", [effectData]);
      }
    }
  }

  async _handleBreathSpell(itemToRender){
    if (itemToRender.type != "power") return;
    if (!itemToRender.system.breathWeapon.value) return;

    const name = game.i18n.format("ARCHMAGE.CHAT.reuseBreath", {power: itemToRender.name});

    // Check if we already have the effect
    let alreadyHasEffect = false;
    itemToRender.actor.effects.forEach(e => {
      if (e.name == name) alreadyHasEffect = true;
    });
    if (!alreadyHasEffect) {
      let effectData = {
        name: name,
        img: itemToRender.img ? itemToRender.img : "icons/svg/sound-off.svg",
        flags: {
          archmage: {
            tooltip: name
          }
        }
      };
      MacroUtils.setDuration(effectData, CONFIG.ARCHMAGE.effectDurationTypes.StartOfEachTurn);
      await itemToRender.actor.createEmbeddedDocuments("ActiveEffect", [effectData]);
    }
  }

  async _rollExecuteMacro(itemToRender, itemUpdateData, actorUpdateData, chatData, hitEvalRes, sequencerAnim, token, usageMode) {
    // Extra data accessible as "archmage" in embedded macros
    let macro_data = {
      item: itemToRender,
      itemUpdates: itemUpdateData,
      actorUpdates: actorUpdateData,
      chat: chatData,
      hitEval: hitEvalRes,
      seqAnim: sequencerAnim,
      suppressMessage: false,
      usageMode: usageMode
    };
    // If there is an embedded macro attempt to execute it
    if (itemToRender.system.embeddedMacro?.value.length > 0) {

      if (!game.user.hasPermission("MACRO_SCRIPT")) {
        ui.notifications.warn(game.i18n.localize("ARCHMAGE.CHAT.embeddedMacroPermissionError"));
        return false;
      }

      // Add variables to the evaluation scope
      const speaker = ChatMessage.implementation.getSpeaker();
      const character = game.user.character;
      const actor = itemToRender.actor;

      // Run our own function to bypass macro parameters limitations - based on Foundry's _executeScript
      const AsyncFunction = (async function(){}).constructor;
      const fn = new AsyncFunction("speaker", "actor", "token", "character", "archmage", itemToRender.system.embeddedMacro.value);
      // Attempt script execution
      try {
        await fn.call(this, speaker, actor, token, character, macro_data);
      } catch(ex) {
        ui.notifications.error(game.i18n.localize("ARCHMAGE.UI.errMacroSyntax"));
        console.error(`Embedded macro for '${this.name}' failed with: ${ex}`, ex);
      }
    }

    return macro_data;
  }


  /**
   * Roll an item's recharge, and update its quantity based on the maxQuantity.
   *
   * @param {Object} options      Options to pass during execution.
   * @param {Boolean} options.createMessage  Whether or not to render chat messages.
   * @returns {Promise.<Object>}  A promise resolving to an object with roll results.
   */
  async recharge({createMessage=true}={}) {
    // Only update for recharge powers/items.
    if (!this.system?.powerUsage?.value == 'recharge') return;

    // And only if recharge is feasible
    // if (recharge <= 0 || recharge > 20) return;

    // If a recharge power does not have a recharge value, assume 16+
    let recharge = Number(this.system?.recharge?.value) || 16;

    let actor = this.actor;
    let maxQuantity = this.system?.maxQuantity?.value ?? 1;
    let currQuantity = this.system?.quantity?.value ?? 0;
    if (maxQuantity - currQuantity <= 0) return;
    let rechAttempts = this.system?.rechargeAttempts?.value ?? 0;

    let roll = new Roll('d20');
    await roll.roll();

    let rechargeSuccessful = roll.total >= Number(recharge);

    if (createMessage) {
      // Basic template rendering data
      const template = `systems/archmage/templates/chat/recharge-card.html`
      const token = actor.token;

      // Basic chat message data
      const chatData = {
        user: game.user.id,
        type: CONST.CHAT_MESSAGE_TYPES.ROLL,
        roll: roll,
        speaker: game.archmage.ArchmageUtility.getSpeaker(actor)
      };

      const templateData = {
        actor: actor,
        title: this.name,
        tokenId: token ? `${token.id}` : null,
        success: rechargeSuccessful,
        data: chatData,
      };

      // Render the template
      chatData["content"] = await renderTemplate(template, templateData);

      await game.archmage.ArchmageUtility.createChatMessage(chatData);
    }

    // Update the item.
    if (rechargeSuccessful) {
      await this.update({
        system: { quantity: { value: Number(currQuantity) + 1 } }
      });
    } else {
      // Record recharge attempt
      await this.update({
        system: { rechargeAttempts: { value: Number(rechAttempts) + 1 } }
      });
    }

    return {
      roll: roll,
      total: roll.total,
      target: recharge,
      success: rechargeSuccessful
    };
  }

  /* -------------------------------------------- */
  /*  Chat Card Data
  /* -------------------------------------------- */

  getChatData(htmlOptions, skipInlineRolls) {
    const data = this[`_${this.type}ChatData`]();
    if (!skipInlineRolls) {
      htmlOptions = foundry.utils.mergeObject(htmlOptions ?? {}, { async: false});
      data.description.value = data.description.value !== undefined ? TextEditor.enrichHTML(data.description.value, htmlOptions) : '';
    }
    return data;
  }


  _powerChatData() {
    const data = foundry.utils.duplicate(this.system);
    console.log('This', this);
    console.log('Start', data);
    const tags = [
      {
        label: game.i18n.localize('ARCHMAGE.CHAT.actionType'),
        value: CONFIG.ARCHMAGE.actionTypes[data.actionType.value]
      },
      {
        label: game.i18n.localize('ARCHMAGE.CHAT.powerUsage'),
        value: CONFIG.ARCHMAGE.powerUsages[data.powerUsage.value]
      },
      {
        label: game.i18n.localize('ARCHMAGE.CHAT.powerSource'),
        value: CONFIG.ARCHMAGE.powerSources[data.powerSource.value]
      },
      {
        label: game.i18n.localize('ARCHMAGE.CHAT.powerType'),
        value: CONFIG.ARCHMAGE.powerTypes[data.powerType.value]
      },
      {
        label: data.powerLevel !== undefined ? data.powerLevel.label : 'Level',
        value: game.i18n.localize('ARCHMAGE.level') + ' ' + (data.powerLevel !== undefined ? data.powerLevel.value : this.actor.system.details.level.value)
      }
    ];

    const propKeys = [
      'recharge',
      'sustainOn',
      'trigger',
      'target',
      'always',
      'attack',
      'hit',
      'hitEven',
      'hitOdd',
      'crit',
      'miss',
      'missEven',
      'missOdd',
      'resources',
    ];
    const properties = propKeys.map(k => {
      return {
        label: data[k] ? game.i18n.localize(`ARCHMAGE.CHAT.${k}`) : null,
        value: data[k] ? data[k].value : null,
      };
    })

    let feats = [];
    if (data.feats) {
      feats = Object.values(data.feats).map(f => {
        return {
          label: f.tier ? f.tier.value : null,
          description: f.description ? f.description.value : null,
          isActive: f.isActive ? f.isActive.value : null,
        };
      });
    }

    let effectKeys = [
      'effect',
      'castBroadEffect',
      'castPower',
      'sustainedEffect',
      'finalVerse',
      'spellLevel2',
      'spellLevel3',
      'spellLevel4',
      'spellLevel5',
      'spellLevel6',
      'spellLevel7',
      'spellLevel8',
      'spellLevel9',
      'spellLevel10',
      'spellChain',
      'breathWeapon',
      'special',
    ];

    // Add spell level entries only if the current spell level is high enough
    [2, 3, 4, 5, 6, 7, 8, 9, 10].forEach(i => {
      if (Number(data.powerLevel.value) < i) {
        effectKeys = effectKeys.filter(x => x != `spellLevel${i}`)
      }
    })

    const effects = effectKeys.map(k => {
      return {
        label: data[k] ? game.i18n.localize(`ARCHMAGE.CHAT.${k}`) : null,
        value: data[k] ? data[k].value : null,
      };
    });

    data.tags = tags.filter(t => t.value !== null && t.value !== undefined && t.value != '');
    data.properties = properties.filter(p => p.value !== null && p.value !== undefined && p.value != '');
    data.feats = feats.filter(f => f.description !== null && f.description !== undefined && f.description !== '');
    data.effects = effects.filter(e => e.value !== null && e.value !== undefined && e.value != '');
    data.effect = {
      label: game.i18n.localize(`ARCHMAGE.CHAT.effect`),
      value: data.effect.value
    };
    data.special = {
      label: game.i18n.localize(`ARCHMAGE.CHAT.special`),
      value: data.special.value
    };
    console.log('End', data);
    return data;
  }

  _equipmentChatData() {
    const data = foundry.utils.duplicate(this.system);
    return data;
  }

  _actionChatData() {
    const data = foundry.utils.duplicate(this.system);
    return data;
  }

  _traitChatData() {
    const data = foundry.utils.duplicate(this.system);
    return data;
  }

  _nastierSpecialChatData() {
    const data = foundry.utils.duplicate(this.system);
    return data;
  }

  _toolChatData() {
    const data = foundry.utils.duplicate(this.system);
    return data;
  }

  _lootChatData() {
    const data = foundry.utils.duplicate(this.system);
    return data;
  }

/*   static chatListeners(html) {

    // Chat card actions
    html.on('click', '.card-buttons button', ev => {
      ev.preventDefault();

      // Extract card data
      const button = $(ev.currentTarget),
        messageId = button.parents('.message').attr("data-message-id"),
        senderId = game.messages.get(messageId).user.id,
        card = button.parents('.chat-card');

      // Confirm roll permission
      if (!game.user.isGM && (game.user.id !== senderId)) return;

      // Get the Actor from a synthetic Token
      let actor;
      const tokenKey = card.attr("data-token-id");
      if (tokenKey) {
        const [sceneId, tokenId] = tokenKey.split(".");
        let token;
        if (sceneId === canvas.scene.id) token = canvas.tokens.get(tokenId);
        else {
          const scene = game.scenes.get(sceneId);
          if (!scene) return;
          let tokenData = scene.data.tokens.find(t => t.id === Number(tokenId));
          if (tokenData) token = new Token(tokenData);
        }
        if (!token) return;
        actor = Actor.fromToken(token);
      } else actor = game.actors.get(card.attr('data-actor-id'));

      // Get the Item
      if (!actor) return;
      const itemId = card.attr("data-item-id");
      let itemData = actor.items.find(i => i.id === itemId);
      if (!itemData) return;
      const item = new CONFIG.Item.documentClass(itemData, { actor: actor });

      // Get the Action
      const action = button.attr("data-action");

      // Weapon attack
      if (action === "weaponAttack") item.rollWeaponAttack(ev);
      else if (action === "weaponDamage") item.rollWeaponDamage(ev);
      else if (action === "weaponDamage2") item.rollWeaponDamage(ev, true);

      // Spell actions
      else if (action === "spellAttack") item.rollSpellAttack(ev);
      else if (action === "spellDamage") item.rollSpellDamage(ev);

      // Feat actions
      else if (action === "featAttack") item.rollFeatAttack(ev);
      else if (action === "featDamage") item.rollFeatDamage(ev);

      // Consumable usage
      else if (action === "consume") item.rollConsumable(ev);

      // Tool usage
      else if (action === "toolCheck") item.rollToolCheck(ev);
    });
  } */
}<|MERGE_RESOLUTION|>--- conflicted
+++ resolved
@@ -628,43 +628,28 @@
     const name = game.i18n.format("ARCHMAGE.CHAT.sustainPower",
       {power: itemToRender.name, target: itemToRender.system.sustainOn.value});
 
-<<<<<<< HEAD
-    // Check if we already have the effect
-    let alreadyHasEffect = false;
-    itemToRender.actor.effects.forEach(e => {
-      if (e.name == name) alreadyHasEffect = true;
-    });
-    if (!alreadyHasEffect) {
-      let effectData = {
-        name: name,
-        img: itemToRender.img ? itemToRender.img : "icons/svg/sound.svg",
-        flags: {
-          archmage: {
-            tooltip: name
-=======
     if (usageMode == "finalverse") {
       // Remove reminder if present
       let effectsToDelete = [];
       itemToRender.actor.effects.forEach(e => {
-        if (e.data.label == name) effectsToDelete.push(e.id);
+        if (e.name == name) effectsToDelete.push(e.id);
       });
       await itemToRender.actor.deleteEmbeddedDocuments("ActiveEffect", effectsToDelete);
     } else {
       // Check if we already have the reminder
       let alreadyHasEffect = false;
       itemToRender.actor.effects.forEach(e => {
-        if (e.data.label == name) alreadyHasEffect = true;
+        if (e.name == name) alreadyHasEffect = true;
       });
       if (!alreadyHasEffect) {
         //Create the reminder
         let effectData = {
-          label: name,
-          icon: itemToRender.img ? itemToRender.img : "icons/svg/sound.svg",
+          name: name,
+          img: itemToRender.img ? itemToRender.img : "icons/svg/sound.svg",
           flags: {
             archmage: {
               tooltip: name
             }
->>>>>>> 06bef2d5
           }
         };
         MacroUtils.setDuration(effectData, CONFIG.ARCHMAGE.effectDurationTypes.StartOfEachTurn);
