import { ARCHMAGE, FLAGS } from './setup/config.js';
import { ActorArchmage } from './actor/actor.js';
import { ActorArchmageNpcSheetV2 } from './actor/actor-npc-sheet-v2.js';
import { ActorArchmageSheetV2 } from './actor/actor-sheet-v2.js';
import { ItemArchmage } from './item/item.js';
import { ItemArchmageSheet } from './item/item-sheet.js';
import { ArchmageMacros } from './setup/macros.js';
import { ArchmageUtility } from './setup/utility-classes.js';
import { MacroUtils } from './setup/utility-classes.js';
import { ArchmageReference } from './setup/utility-classes.js';
import { ContextMenu2 } from './setup/contextMenu2.js';
import { DamageApplicator } from './setup/damageApplicator.js';
import { DiceArchmage } from './actor/dice.js';
import { preloadHandlebarsTemplates } from "./setup/templates.js";
import { TourGuide } from './tours/tourguide.js';
import { ActorHelpersV2 } from './actor/helpers/actor-helpers-v2.js';
import { renderCompendium } from './hooks/renderCompendium.js';
import { EffectArchmageSheet } from "./active-effects/effect-sheet.js";
import { registerModuleArt } from './setup/register-module-art.js';
import { TokenArchmage } from './actor/token.js';


Hooks.once('init', async function() {

  if (game.modules.get('_CodeMirror')?.active && typeof CodeMirror != undefined) {
    var cssId = 'archmage-codemirror';
    if (!document.getElementById(cssId))
    {
        var head  = document.getElementsByTagName('head')[0];
        var link  = document.createElement('link');
        link.id   = cssId;
        link.rel  = 'stylesheet';
        link.type = 'text/css';
        link.href = '/modules/_CodeMirror/theme/monokai.css';
        link.media = 'all';
        head.appendChild(link);
    }
  }

  String.prototype.safeCSSId = function() {
    return encodeURIComponent(
      this.toLowerCase()
    ).replace(/%[0-9A-F]{2}/gi, '-');
  }

  Handlebars.registerHelper('safeCSSId', (arg) => {
    return `${arg}`.safeCSSId();
  });

  Handlebars.registerHelper('getPowerClass', (inputString) => {
    // Get the appropriate usage. TODO: likely needs to be localized?
    let usage = 'other';
    let usageString = inputString !== null ? inputString.toLowerCase() : '';
    if (usageString.includes('will')) {
      usage = 'at-will';
    }
    else if (usageString.includes('recharge')) {
      usage = 'recharge';
    }
    else if (usageString.includes('battle')) {
      usage = 'once-per-battle';
    }
    else if (usageString.includes('daily')) {
      usage = 'daily';
    }

    return usage;
  });

  Handlebars.registerHelper('concatenate', function() {
    var outStr = '';
    for (var arg in arguments) {
      if (typeof arguments[arg] != 'object') {
        outStr += arguments[arg];
      }
    }
    return outStr;
  });

  // Preload template partials.
  preloadHandlebarsTemplates();

  game.settings.register("archmage", "secondEdition", {
    name: game.i18n.localize("ARCHMAGE.SETTINGS.secondEditionName"),
    hint: game.i18n.localize("ARCHMAGE.SETTINGS.secondEditionHint"),
    scope: "world",
    type: Boolean,
    default: false,
    config: true,
    onChange: () => window.location.reload()
  });

  game.archmage = {
    ActorArchmage,
    ActorArchmageSheetV2,
    ActorArchmageNpcSheetV2,
    DiceArchmage,
    ItemArchmage,
    ItemArchmageSheet,
    EffectArchmageSheet,
    ArchmageMacros,
    ArchmageUtility,
    MacroUtils,
    rollItemMacro,
    ActorHelpersV2,
    system: {
      moduleArt: {
        map: new Map(),
        refresh: registerModuleArt
      }
    },
    terrains: [
      {
        id: "none",
        name: "ARCHMAGE.TERRAINS.none",
        icon: "fa-solid fa-circle-xmark"
      },
      {
        id: "caveDungeonUnderworld",
        name: "ARCHMAGE.TERRAINS.caveDungeonUnderworld",
        icon: "fa-solid fa-dungeon"
      },
      {
        id: "forestWoods",
        name: "ARCHMAGE.TERRAINS.forestWoods",
        icon: "fa-solid fa-trees"
      },
      {
        id: "iceTundraDeepSnow",
        name: "ARCHMAGE.TERRAINS.iceTundraDeepSnow",
        icon: "fa-solid fa-icicles"
      },
      {
        id: "migration",
        name: "ARCHMAGE.TERRAINS.migration",
        icon: "fa-solid fa-paw-claws"
      },
      {
        id: "mountains",
        name: "ARCHMAGE.TERRAINS.mountains",
        icon: "fa-solid fa-mountains"
      },
      {
        id: "plainsOverworld",
        name: "ARCHMAGE.TERRAINS.plainsOverworld",
        icon: "fa-solid fa-staff"
      },
      {
        id: "ruins",
        name: "ARCHMAGE.TERRAINS.ruins",
        icon: "fa-solid fa-scroll-old"
      },
      {
        id: "swampLakeRiver",
        name: "ARCHMAGE.TERRAINS.swampLakeRiver",
        icon: "fa-solid fa-water"
      }
    ]
  };

  // Replace sheets.
  Items.unregisterSheet("core", ItemSheet);
  Items.registerSheet("archmage", ItemArchmageSheet, {
    label: game.i18n.localize('ARCHMAGE.sheetItem'),
    makeDefault: true
  });

  DocumentSheetConfig.registerSheet(ActiveEffect, "archmage", EffectArchmageSheet, {
    label: game.i18n.localize('ARCHMAGE.sheetActiveEffect'),
    makeDefault: true
  });

  CONFIG.ARCHMAGE = ARCHMAGE;

  // Update status effects.
  function _setArchmageStatusEffects(extended) {
    if (extended) CONFIG.statusEffects = ARCHMAGE.statusEffects.concat(ARCHMAGE.extendedStatusEffects)
    else CONFIG.statusEffects = duplicate(ARCHMAGE.statusEffects);
  }
  game.settings.register('archmage', 'extendedStatusEffects', {
    name: game.i18n.localize("ARCHMAGE.SETTINGS.extendedStatusEffectsName"),
    hint: game.i18n.localize("ARCHMAGE.SETTINGS.extendedStatusEffectsHint"),
    scope: 'world',
    config: true,
    default: false,
    type: Boolean,
    onChange: enable => _setArchmageStatusEffects(enable)
  });
  _setArchmageStatusEffects(game.settings.get('archmage', 'extendedStatusEffects'));

  // Update 2e constants
  if (game.settings.get("archmage", "secondEdition")) {
    // Update dice number at higher level
    CONFIG.ARCHMAGE.numDicePerLevel = CONFIG.ARCHMAGE.numDicePerLevel2e;

    // Update tier multiplier Array
    CONFIG.ARCHMAGE.tierMultPerLevel = CONFIG.ARCHMAGE.tierMultPerLevel2e;

    // Remove AE from vulnerable
    let id = CONFIG.statusEffects.findIndex(e => e.id == "vulnerable");
    CONFIG.statusEffects[id].changes = null;
    CONFIG.statusEffects[id].journal = "uHqgXlfj0rkf0XRE";

    // Remove 1e hampered from context menu status effects
    id = CONFIG.statusEffects.findIndex(e => e.id == "hampered");
    delete CONFIG.statusEffects[id];

    // Update class base stats
    for (let cl of Object.keys(CONFIG.ARCHMAGE.classes2e)) {
      for (let k of Object.keys(CONFIG.ARCHMAGE.classes2e[cl])) {
        CONFIG.ARCHMAGE.classes[cl][k] = CONFIG.ARCHMAGE.classes2e[cl][k];
      }
    }
  } else {
    // Remove Mental Phenomenon flag
    delete FLAGS.characterFlags.dexToInt;
<<<<<<< HEAD
    // Remove 11th level feat tier
    delete CONFIG.ARCHMAGE.featTiers.iconic;
=======

    // Remove 2e hindered from context menu status effects
    let id = CONFIG.statusEffects.findIndex(e => e.id == "hindered");
    delete CONFIG.statusEffects[id];
>>>>>>> 013b7a63
  }

  // Assign the actor class to the CONFIG
  CONFIG.Actor.documentClass = ActorArchmage;
  CONFIG.Token.objectClass = TokenArchmage;

  // Assign ItemArchmage class to CONFIG
  CONFIG.Item.documentClass = ItemArchmage;

  // Override CONFIG
  CONFIG.Item.sheetClass = ItemArchmageSheet;

  Actors.unregisterSheet('core', ActorSheet);

  Actors.registerSheet("archmage", ActorArchmageNpcSheetV2, {
    label: game.i18n.localize('ARCHMAGE.sheetNPC'),
    types: ["npc"],
    makeDefault: true
  });

  // V2 actor sheet (See issue #118).
  Actors.registerSheet("archmage", ActorArchmageSheetV2, {
    label: game.i18n.localize('ARCHMAGE.sheetCharacter'),
    types: ["character"],
    makeDefault: true
  });

  /* -------------------------------------------- */
  CONFIG.Actor.characterFlags = FLAGS.characterFlags;
  CONFIG.Actor.npcFlags = FLAGS.npcFlags;

  /**
   * Register Initiative formula setting
   */
  function _setArchmageInitiative(tiebreaker) {
    CONFIG.Combat.initiative.tiebreaker = tiebreaker;
    CONFIG.Combat.initiative.decimals = 0;
    if (ui.combat && ui.combat._rendered) ui.combat.render();
  }
  game.settings.register('archmage', 'initiativeDexTiebreaker', {
    name: game.i18n.localize("ARCHMAGE.SETTINGS.initiativeDexTiebreakerName"),
    hint: game.i18n.localize("ARCHMAGE.SETTINGS.initiativeDexTiebreakerHint"),
    scope: 'world',
    config: true,
    default: true,
    type: Boolean,
    onChange: enable => _setArchmageInitiative(enable)
  });
  _setArchmageInitiative(game.settings.get('archmage', 'initiativeDexTiebreaker'));

  game.settings.register("archmage", "automateHPConditions", {
    name: game.i18n.localize("ARCHMAGE.SETTINGS.automateHPConditionsName"),
    hint: game.i18n.localize("ARCHMAGE.SETTINGS.automateHPConditionsHint"),
    scope: "world",
    type: Boolean,
    default: true,
    config: true
  });

  game.settings.register("archmage", "staggeredOverlay", {
    name: game.i18n.localize("ARCHMAGE.SETTINGS.staggeredOverlayName"),
    hint: game.i18n.localize("ARCHMAGE.SETTINGS.staggeredOverlayHint"),
    scope: "world",
    type: Boolean,
    default: true,
    config: true
  });

  game.settings.register("archmage", "multiTargetAttackRolls", {
    name: game.i18n.localize("ARCHMAGE.SETTINGS.multiTargetAttackRollsName"),
    hint: game.i18n.localize("ARCHMAGE.SETTINGS.multiTargetAttackRollsHint"),
    scope: "world",
    type: Boolean,
    default: true,
    config: true
  });

  game.settings.register("archmage", "hideExtraRolls", {
    name: game.i18n.localize("ARCHMAGE.SETTINGS.hideExtraRollsName"),
    hint: game.i18n.localize("ARCHMAGE.SETTINGS.hideExtraRollsHint"),
    scope: "world",
    type: Boolean,
    default: true,
    config: true
  });

  game.settings.register("archmage", "showDefensesInChat", {
    name: game.i18n.localize("ARCHMAGE.SETTINGS.showDefensesInChatName"),
    hint: game.i18n.localize("ARCHMAGE.SETTINGS.showDefensesInChatHint"),
    scope: "world",
    type: Boolean,
    default: false,
    config: true
  });

  game.settings.register("archmage", "hideInsteadOfOpaque", {
    name: game.i18n.localize("ARCHMAGE.SETTINGS.hideInsteadOfOpaqueName"),
    hint: game.i18n.localize("ARCHMAGE.SETTINGS.hideInsteadOfOpaqueHint"),
    scope: "world",
    type: Boolean,
    default: false,
    config: true
  });

  game.settings.register('archmage', 'roundUpDamageApplication', {
    name: game.i18n.localize("ARCHMAGE.SETTINGS.RoundUpDamageApplicationName"),
    hint: game.i18n.localize("ARCHMAGE.SETTINGS.RoundUpDamageApplicationHint"),
    scope: 'world',
    config: true,
    default: true,
    type: Boolean
  });

  game.settings.register('archmage', 'rechargeOncePerDay', {
    name: game.i18n.localize("ARCHMAGE.SETTINGS.rechargeOncePerDayName"),
    hint: game.i18n.localize("ARCHMAGE.SETTINGS.rechargeOncePerDayHint"),
    scope: 'world',
    config: true,
    default: false,
    type: Boolean
  });

  game.settings.register('archmage', 'unboundEscDie', {
    name: game.i18n.localize("ARCHMAGE.SETTINGS.UnboundEscDieName"),
    hint: game.i18n.localize("ARCHMAGE.SETTINGS.UnboundEscDieHint"),
    scope: 'world',
    config: true,
    default: false,
    type: Boolean
  });

  game.settings.register('archmage', 'automateBaseStatsFromClass', {
    name: game.i18n.localize("ARCHMAGE.SETTINGS.automateBaseStatsFromClassName"),
    hint: game.i18n.localize("ARCHMAGE.SETTINGS.automateBaseStatsFromClassHint"),
    scope: 'client',
    config: true,
    default: true,
    type: Boolean
  });

  game.settings.register('archmage', 'lastTourVersion', {
    scope: 'client',
    config: false,
    default: "1.6.0",
    type: String,
  });

  game.settings.register('archmage', 'tourVisibility', {
    name: game.i18n.localize("ARCHMAGE.SETTINGS.tourVisibilityName"),
    hint: game.i18n.localize("ARCHMAGE.SETTINGS.tourVisibilityHint"),
    scope: 'world',
    config: true,
    default: 'all',
    type: String,
    choices: {
      all: game.i18n.localize('ARCHMAGE.SETTINGS.tourVisibilityAll'),
      gm: game.i18n.localize('ARCHMAGE.SETTINGS.tourVisibilityGM'),
      off: game.i18n.localize('ARCHMAGE.SETTINGS.tourVisibilityOff'),
    }
  });

  game.settings.register('archmage', 'sheetTooltips', {
    name: game.i18n.localize("ARCHMAGE.SETTINGS.sheetTooltipsName"),
    hint: game.i18n.localize("ARCHMAGE.SETTINGS.sheetTooltipsHint"),
    scope: 'client',
    config: true,
    default: false,
    type: Boolean
  });

  game.settings.register('archmage', 'nightmode', {
    name: game.i18n.localize("ARCHMAGE.SETTINGS.nightmodeName"),
    hint: game.i18n.localize("ARCHMAGE.SETTINGS.nightmodeHint"),
    scope: 'client',
    config: true,
    default: false,
    type: Boolean
  });

  game.settings.register('archmage', 'colorBlindMode', {
    name: game.i18n.localize("ARCHMAGE.SETTINGS.ColorblindName"),
    hint: game.i18n.localize("ARCHMAGE.SETTINGS.ColorblindHint"),
    scope: 'client',
    config: true,
    default: 'default',
    type: String,
    choices: {
      default: game.i18n.localize("ARCHMAGE.SETTINGS.ColorblindOptionDefault"),
      colorBlindRG: game.i18n.localize("ARCHMAGE.SETTINGS.ColorblindOptioncolorBlindRG"),
      colorBlindBY: game.i18n.localize("ARCHMAGE.SETTINGS.ColorblindOptioncolorBlindBY"),
      // custom: game.i18n.localize("ARCHMAGE.SETTINGS.Custom"),
    },
    onChange: () => {
      $('body').removeClass(['default', 'colorBlindRG', 'colorBlindBY', 'custom']).addClass(game.settings.get('archmage', 'colorBlindMode'));
    }
  });
  //Adding the colorblind mode class at startup
  $('body').addClass(game.settings.get('archmage', 'colorBlindMode'));

  // Track whether we overrode DsN's default inline roll parsing
  game.settings.register("archmage", "DsNInlineOverride", {
    name: "DsN Override",
    scope: "world",
    config: false,
    type: Boolean,
    default: false
  });

  /**
   * Override the default Initiative formula to customize special behaviors of the system.
   * Apply advantage, proficiency, or bonuses where appropriate
   * Apply the dexterity score as a decimal tiebreaker if requested
   * See Combat._getInitiativeFormula for more detail.
   * @private
   */
  Combatant.prototype._getInitiativeFormula = function() {
    const actor = this.actor;
    if (!actor) return "1d20";
    const init = actor.system.attributes.init.mod;
    // Init mod includes dex + level + misc bonuses.
    const parts = ["1d20", init];
    if (actor.getFlag("archmage", "initiativeAdv")) parts[0] = "2d20kh";
    if (CONFIG.Combat.initiative.tiebreaker) parts.push(init / 100);
    else parts.push((actor.type === 'npc' ? 0.01 : 0));
    return parts.filter(p => p !== null).join(" + ");
  }

  ArchmageUtility.fixVuePopoutBug();
});

Hooks.on('setup', (data, options, id) => {
  // Configure autocomplete inline properties module.
  const aip = game.modules.get("autocomplete-inline-properties")?.API;
  if (aip?.PACKAGE_CONFIG) {
    // Autocomplete Inline Rolls
    const aipKeys = [
      'str',
      'dex',
      'con',
      'int',
      'wis',
      'cha',
      'ac',
      'pd',
      'md',
      'hp',
      'recoveries',
      'wpn.m',
      'wpn.r',
      'wpn.p',
      'wpn.k',
      'wpn.j'
    ];
    let filteredKeys = [
      'standardBonuses',
      'out',
      'incrementals',
      'icons',
      'details',
      'coins',
      'backgrounds',
      'attr',
      'attributes',
      'abilities',
      'abil',
      'tier',
      'sheetGrouping',
      'disengage',
    ];
    aipKeys.forEach(k => {
      filteredKeys.push(`${k}.type`);
      filteredKeys.push(`${k}.label`);
    });
    const AIP = {
      packageName: 'archmage',
      sheetClasses: [
        {
          name: "ItemArchmageSheet",
          fieldConfigs: [
            {
              selector: '.archmage-aip input[type="text"]',
              showButton: true,
              allowHotkey: true,
              dataMode: aip.CONST.DATA_MODE.OWNING_ACTOR_ROLL_DATA,
              filteredKeys: filteredKeys
            }
          ]
        },
        {
          name: "ActiveEffectConfig",
          fieldConfigs: [
            {
              selector: '.tab[data-tab="effects"] .key input[type="text"]',
              showButton: true,
              allowHotkey: true,
              dataMode: 'owning-actor',
              defaultPath: 'data'
            }
          ]
        }
      ]
    };
    aip.PACKAGE_CONFIG.push(AIP);
  }
});

/* ---------------------------------------------- */

function addEscalationDie() {
  const escalation = ArchmageUtility.getEscalation();
  const hide = game.combats.contents.length < 1 || escalation === 0 ? ' hide' : '';
  const hideIfNotGM = !game.user.isGM ? ' hide' : '';
  const text = game.i18n.localize("ARCHMAGE.escalationDieLabel");
  $('.archmage-hotbar').prepend(
    `<div class="archmage-escalation${hide}">
       <div class="ed-number" data-esc-die-text="${text}">${escalation}</div>
       <div class="ed-controls${hideIfNotGM}"">
         <button class="ed-control ed-plus">+</button>
         <button class="ed-control ed-minus">-</button>
       </div>
     </div>`);

  // Add click events for ed.
  $('body').on('click', '.ed-control', (event) => {
    let $self = $(event.currentTarget);
    let isIncrease = $self.hasClass('ed-plus');
    ArchmageUtility.setEscalationOffset(game.combat, isIncrease);
  });

  // Add click events for effect links
  $('body').on("click", "a.effect-link", async (event) => {
    event.preventDefault();
    const a = event.currentTarget;
    let doc = null;
    let id = a.dataset.id;

    switch (a.dataset.type) {
      case "condition":
        const journalId = CONFIG.ARCHMAGE.statusEffects.find(x => x.id === id).journal;
        doc = await game.packs.get("archmage.conditions").getDocument(journalId);
        break;
      case "effect":
        console.warn("Effects not currently supported");
        break;
    }
    if (!doc) return;

    return doc.sheet.render(true);
  });
}

/* -------------------------------------------- */

Hooks.once('ready', () => {
  $('#ui-bottom').prepend(`<div class="archmage-hotbar"></div>`);
  addEscalationDie();
  $('body').append('<div class="archmage-preload"></div>');
  renderSceneTerrains();

  // Add effect link drag data
  document.addEventListener("dragstart", event => {
    if ( !event.target.classList.contains("effect-link") ) return;
    let data = {
      type: event.target.dataset.type,
      id: event.target.dataset.id
    };
    if ( event.target.dataset.actorId ) data.actorId = event.target.dataset.actorId;
    event.dataTransfer.setData("text/plain", JSON.stringify(data));
  });

  // Wait to register the hotbar macros until ready.
  Hooks.on("hotbarDrop", (bar, data, slot) => {
    if (['Item'].includes(data.type)) {
      createArchmageMacro(data, slot);
      return false;
    }
  });

  $('.message').off("contextmenu");

  // Build the module art map. See module/setup/register-module-art.js for more details.
  registerModuleArt();
});

/* -------------------------------------------- */

function renderSceneTerrains() {

  // Remove any existing element
  $('.archmage-terrains').remove();

  let scene = game.scenes.viewed;
  if ( !scene) return;
  let flag = scene.getFlag('archmage', 'terrains');
  if ( !flag) return;
  let terrains = flag.filter(x => x !== 'none');
  if ( !terrains || (terrains.length === 0) ) return;

  const label = game.i18n.localize('ARCHMAGE.terrains');
  const isGM = game.user.isGM ? ' gm' : '';
  const aside = $(`<aside class="archmage-terrains${isGM}" data-terrains-text="${label}"></aside>`);
  if ( terrains ) {
      terrains.forEach(t => {
        const terrain = game.archmage.terrains.find(x => x.id === t);
        aside.append(`<div><i class="${terrain.icon}"></i> ${game.i18n.localize(terrain.name)}</div>`);
      });
  }
  // Set height based on number of terrains
  aside.css('height', `${18 * (terrains.length + 1)}px`);
  $('.archmage-hotbar').append(aside);
}

/* -------------------------------------------- */

Hooks.on('canvasReady', (canvas) => {
  renderSceneTerrains();
});

/* -------------------------------------------- */

Hooks.on('renderSceneConfig', (app, html, data) => {

  // Attach a list of Terrains to the scene config as a multi-select
  const terrainOptions = game.archmage.terrains.map(t => {
      return {
          value: t.id,
          label: game.i18n.localize(t.name)
      };
  });
  const currentTerrains = data.document.getFlag('archmage', 'terrains') || [];

  // Create multiple select dom element
  const htmlSelect = $(`<select multiple="multiple" name="flags.archmage.terrains" data-dtype="String"></select>`);
  terrainOptions.forEach(o => {
      const attrs = ["value='"+o.value+"'", currentTerrains.includes(o.value) ? "selected=" : ""];
      const option = $(`<option ${attrs.join(" ")}>${o.label}</option>`);
      htmlSelect.append(option);
  });

  // Wrap the select in a form-group
  const htmlFormGroup = $(`<div class="form-group"></div>`);
  htmlFormGroup.append(`<label>${game.i18n.localize("ARCHMAGE.TERRAINS.label")}</label>`);
  htmlFormGroup.append(htmlSelect);

  // Attach the select after .initial-position
  html.find('.initial-position').after(htmlFormGroup);
  html.find('.initial-position').after('<hr>');

  // Update the height of the scene config by setting to auto
  app._element.css('height', 'auto');
});

/* -------------------------------------------- */

Hooks.on("updateScene", (scene, data, options, userId) => {
  renderSceneTerrains();
});

/* ---------------------------------------------- */

Hooks.on("renderSettings", async (app, html) => {
  let button = $(`<button id="archmage-reference-btn" type="button" data-action="archmage-help"><i class="fas fa-dice-d20"></i> Attributes and Inline Rolls Reference</button>`);
  html.find('button[data-action="controls"]').after(button);

  button.on('click', ev => {
    ev.preventDefault();
    new ArchmageReference().render(true);
  });

  let helpButton = $(`<button id="archmage-help-btn" type="button" data-action="archmage-help"><i class="fas fa-question-circle"></i> System Documentation</button>`);
  html.find('button[data-action="controls"]').after(helpButton);

  helpButton.on('click', ev => {
    ev.preventDefault();
    window.open('https://asacolips.gitbook.io/toolkit13-system/', 'archmageHelp', 'width=1032,height=720');
  });

  let licenseButton = $(`<button id="archmage-license-btn" type="button" data-action="archmage-help"><i class="fas fa-book"></i> ${game.i18n.localize('ARCHMAGE.DIALOG.CUP.title')}</button>`);
  html.find('button[data-action="controls"]').after(licenseButton);

  licenseButton.on('click', ev => {
    ev.preventDefault();
    new Dialog({
      title: game.i18n.localize('ARCHMAGE.DIALOG.CUP.title'),
      content: game.i18n.localize('ARCHMAGE.DIALOG.CUP.content'),
      buttons: {},
    }).render(true);
  });


  // This is intentionally in renderSettings, as it is one of the last bits of HTML to get rendered, which is required for the Tour to hook in
  let tourVisibility = game.settings.get('archmage', 'tourVisibility');
  let showTours = tourVisibility !== 'off' ? true : false;

  if (tourVisibility == 'gm' && !game.user.isGM) {
    showTours = false;
  }

  if (showTours) {
    let tourGuide = new TourGuide();
    await tourGuide.registerTours();
    // @todo fix tours for v10
    // tourGuide.startNewFeatureTours();
  }
});

Hooks.on('diceSoNiceReady', (dice3d) => {
  dice3d.addSystem({ id: "archmage", name: "Archmage" }, false);

  // Disable DsN's automatic parsing of inline rolls - let users enable it
  if (isNewerVersion(game.modules.get('dice-so-nice')?.version, "4.1.1")
    && !game.settings.get("archmage", "DsNInlineOverride")) {
    game.settings.set("dice-so-nice", "animateInlineRoll", false);
    game.settings.set("archmage", "DsNInlineOverride", true);
  }

  dice3d.addTexture("archmagered", {
    name: "Archmage Red",
    composite: "source-over",
    source: "systems/archmage/images/redTexture.png"
  })
    .then(() => {
      dice3d.addColorset({
        name: 'archmage',
        description: "Archmage Red/Gold",
        category: "Archmage",
        background: ["#9F8"],
        texture: 'archmagered',
        edge: '#9F8003',
        foreground: '#9F8003',
        default: true
      });
    });

});


Hooks.on('renderCompendium', (app, html, data) => {
  renderCompendium.handle(app, html, data);
});

/* ---------------------------------------------- */
Hooks.on('preCreateToken', async (scene, data, options, id) => {
  let actorId = data.actorId;
  // Attempt to get the actor.
  let actor = game.actors.get(actorId);

  // If there's an actor, set the token size.
  if (actor) {
    let size = actor.system.details.size?.value;
    if (size == 'large' && data.height == 1 && data.width == 1) {
      data.height = 2;
      data.width = 2;
    }
    if (size == 'huge' && data.height == 1 && data.width == 1) {
      data.height = 3;
      data.width = 3;
    }
  }
});

/* -------------------------------------------- */

// TODO: When we expand to support Duration, this probably will be more complicated
Hooks.on('dropActorSheetData', async (actor, sheet, data) => {
  if ( data.type === "condition" ) {
    const statusEffect = CONFIG.statusEffects.find(x => x.id === data.id);

    // If we have a Token, just toggle the effect
    // First load the token from a token actor (is null for linked)
    let token = actor.token;
    // If not, look for linked tokens in the scene
    if ( !token ) token = canvas.scene.tokens.find(
        t => (t.data.actorId === actor.id && t.isLinked)
      );
    if ( token ) return token._object.toggleEffect(statusEffect);

    // Otherwise, create the AE
    statusEffect.label = game.i18n.localize(statusEffect.label);
    return actor.createEmbeddedDocuments("ActiveEffect", [statusEffect]);
  }
  else if ( data.type === "effect" ) {
    const actorId = data.actorId;
    const sourceActor = game.actors.get(actorId);
    const effect = sourceActor.effects.get(data.id);
    let effectData = foundry.utils.duplicate(effect);
    console.dir(effectData);
    return actor.createEmbeddedDocuments("ActiveEffect", [effectData]);
  }
});

/* ---------------------------------------------- */

Hooks.on('dropCanvasData', (canvas, data) => {

  // Only process conditions for now
  if (data.type != 'condition') return;

  // Get the token at the drop point, if any
  const x = data.x;
  const y = data.y;
  const gridSize = canvas.scene.grid.size;
  // Get the set of targeted tokens
  const targets = Array.from(canvas.scene.data.tokens.values()).filter(t => {
    if ( !t.visible ) return false;
    return (t.data.x <= x
            && (t.data.x + t.data.width * gridSize) >= x
            && t.data.y <= y
            && (t.data.y + t.data.height * gridSize) >= y);
  });
  if (targets.length == 0) return;

  let token = targets[0];
  if (targets.length > 1) {
    // Select closest to center
    token =  targets.reduce((a, b) => {
      const cntr_x_a = a.data.x + a.data.width * gridSize / 2;
      const cntr_y_a = a.data.y + a.data.height * gridSize / 2;
      const dist_a = Math.sqrt(Math.pow(x - cntr_x_a, 2) + Math.pow(y - cntr_y_a, 2));
      const cntr_x_b = b.data.x + b.data.width * gridSize / 2;
      const cntr_y_b = b.data.y + b.data.height * gridSize / 2;
      const dist_b = Math.sqrt(Math.pow(x - cntr_x_b, 2) + Math.pow(y - cntr_y_b, 2));
      return ( dist_a < dist_b ? a : b );
    });
  }

  let statusEffect = foundry.utils.duplicate(CONFIG.statusEffects.find(x => x.id === data.id));

  // For conditions just toggle the effect
  return token._object.toggleEffect(statusEffect);

});

Hooks.on("renderJournalSheet", async (app, html, data) => {
  app._element[0].classList.add("archmage-v2");
});

/* ---------------------------------------------- */

function uuidv4() {
  return 'xxxxxxxx-xxxx-4xxx-yxxx-xxxxxxxxxxxx'.replace(/[xy]/g, function(c) {
    var r = Math.random() * 16 | 0, v = c == 'x' ? r : (r & 0x3 | 0x8);
    return v.toString(16);
  });
}

// Override the inline roll click behavior.
Hooks.on('renderChatMessage', (chatMessage, html, options) => {
  html.find('a.inline-roll').addClass('inline-roll--archmage').removeClass('inline-roll');

  html.find('.inline-roll--archmage').each(function() {
    var uuid = uuidv4();
    // Add a way to uniquely identify this roll
    $(this).addClass(uuid);
    $(this).off("contextmenu");

    const triggerTarget = game.i18n.localize("ARCHMAGE.CHAT.target") + ":";
    const triggerAttack = game.i18n.localize("ARCHMAGE.attack") + ":";
    if ($(this).parent()[0].innerText.includes(triggerTarget) ||
        $(this).parent()[0].innerText.includes(triggerAttack)) {
      return;
    }

    new ContextMenu2($(this).parent(), "." + uuid, [
      {
        name: game.i18n.localize("ARCHMAGE.contextApplyDamage"),
        icon: '<i class="fas fa-tint"></i>',
        callback: inlineRoll => {
          new DamageApplicator().asDamage(inlineRoll, 1);
        }
      },
      {
        name: game.i18n.localize("ARCHMAGE.contextApplyDamageHalf"),
        icon: '<i class="fas fa-tint"></i>',
        callback: inlineRoll => {
          new DamageApplicator().asDamage(inlineRoll, .5);
        }
      },
      {
        name: game.i18n.localize("ARCHMAGE.contextApplyDamageDouble"),
        icon: '<i class="fas fa-tint"></i>',
        callback: inlineRoll => {
          new DamageApplicator().asDamage(inlineRoll, 2);
        }
      },
      {
        name: game.i18n.localize("ARCHMAGE.contextApplyDamageTriple"),
        icon: '<i class="fas fa-tint"></i>',
        callback: inlineRoll => {
          new DamageApplicator().asDamage(inlineRoll, 3);
        }
      },
      {
        name: game.i18n.localize("ARCHMAGE.contextApplyHealing"),
        icon: '<i class="fas fa-medkit"></i>',
        callback: inlineRoll => {
          new DamageApplicator().asHealing(inlineRoll, 1);
        }
      },
      {
        name: game.i18n.localize("ARCHMAGE.contextApplyHealingHalf"),
        icon: '<i class="fas fa-medkit"></i>',
        callback: inlineRoll => {
          new DamageApplicator().asHealing(inlineRoll, .5);
        }
      },
      {
        name: game.i18n.localize("ARCHMAGE.contextApplyTempHealth"),
        icon: '<i class="fas fa-heart"></i>',
        callback: inlineRoll => {
          new DamageApplicator().asTempHealth(inlineRoll);
        }
      }
    ]);
  });
  html.find('a.inline-roll--archmage').on('click', async event => {
    event.preventDefault();
    const a = event.currentTarget;

    // For inline results expand or collapse the roll details
    if (a.classList.contains("inline-result")) {
      const roll = Roll.fromJSON(unescape(a.dataset.roll));
      // Build a die string of the die parts, including whether they're discarded.
      const dieTotal = roll.terms.reduce((string, r) => {
        if (typeof string == 'object') {
          string = '';
        }

        if (r.results) {
          string = `${string}${r.results.map(d => `<span class="${d.discarded || d.rerolled ? 'die die--discarded' : 'die'}">${d.result}</span>`).join('+')}`;
        }
        else {
          string = `${string}<span class="mod">${r.number ?? r.operator}</span>`;
        }

        return string;
      }, {});

      // Replace the html.
      const tooltip = a.classList.contains("expanded") ? roll.total : `${dieTotal} = ${roll._total}`;
      a.innerHTML = `<i class="fas fa-dice-d20"></i> ${tooltip}`;
      a.classList.toggle("expanded");
    }

    // Otherwise execute the deferred roll
    else {
      const cls = CONFIG.ChatMessage.documentClass;

      // Get the "speaker" for the inline roll
      const actor = cls.getSpeakerActor(cls.getSpeaker());
      const rollData = actor ? actor.getRollData() : {};

      // Execute the roll
      const roll = await new Roll(a.dataset.formula, rollData).roll();
      var message = roll.toMessage({ flavor: a.dataset.flavor }, { rollMode: a.dataset.mode });
      $('.message').off("contextmenu");
      return message;
    }

  });
});

/* ---------------------------------------------- */

// Update the escalation die tracker. Character values for the escalation die
// are updated in their prepareData() and getRollData() functions.
Hooks.on('updateCombat', (async (combat, update) => {
  // Handle non-gm users.
  if (combat.current === undefined) {
    combat = game.combat;
  }

  if (combat.current.round !== combat.previous.round) {
    let escalation = ArchmageUtility.getEscalation(combat);

    // Update the escalation die tracker.
    let $escalationDiv = $('.archmage-escalation');
    $escalationDiv.attr('data-value', escalation);
    $escalationDiv.removeClass('hide');
    $escalationDiv.find('.ed-number').text(escalation);

    // Update open sheets.
    for (let app of Object.values(ui.windows)) {
      const appType = app?.object?.type ?? null;
      if (appType == 'character' || appType == 'npc') {
        app.render(true);
      }
    }
  }
}));

/* ---------------------------------------------- */

// Update escalation die values on scene change.
Hooks.on('renderCombatTracker', (async () => {
  // Handle non-gm users.
  let combat = game.combat;
  let escalation = 0;
  let $escalationDiv = $('.archmage-escalation');

  // Restore the escalation die.
  if (combat !== null) {
    escalation = ArchmageUtility.getEscalation(combat);
    $escalationDiv.removeClass('hide');
  }
  // Hide the escalation die.
  else {
    $escalationDiv.addClass('hide');
  }
  // Update the value of the tracker.
  $escalationDiv.attr('data-value', escalation);
  $escalationDiv.find('.ed-number').text(escalation);
}));

/* ---------------------------------------------- */

Hooks.on('deleteCombat', (combat) => {
  // Clear the escalation die.
  $('.archmage-escalation').addClass('hide');

  if (!game.user.isGM) return;

  // Clear out death saves, per combat resources and temp HP.
  let combatants = combat.combatants;
  if (combatants) {
    // Retrieve the character actors.
    let actors = combatants.filter(c => c?.actor?.type == 'character');
    let updatedActors = {};
    // Iterate over the actors for updates.
    actors.forEach(async (a) => {
      // Only proceed if this combatant has an actor and hasn't been updated.
      if (a.actor && !updatedActors[a.actor._id]) {
        // Retrieve the actor.
        let actor = a.actor;
        // Perform the update.
        if (actor) {
          let updates = {};
          updates['system.attributes.saves.deathFails.value'] = 0;
          updates['system.attributes.hp.temp'] = 0;
          for (let k of Object.keys(actor.system.resources.perCombat)) {
            if ( actor.system.resources.perCombat[k].default )
              updates[`system.resources.perCombat.${k}.current`] = actor.system.resources.perCombat[k].default;
            else
              updates[`system.resources.perCombat.${k}.current`] = 0;
          }
          await actor.update(updates);
          updatedActors[actor._id];
        }
      }
    });
  }
});

Hooks.on('createCombatant', (document, data, options, id) => {
  if (!game.user.isGM) return;
  let actor = document.actor;
  // Add command points at start of combat.
  if (actor && actor.type == 'character') {
    let updates = {};
    let hasStrategist = actor.items.find(i => i.system.name.label.safeCSSId().includes('strategist'));
    let basePoints = hasStrategist ? 2 : 1;
    // TODO: Add support for Forceful Command.
    updates['system.resources.perCombat.commandPoints.current'] = basePoints;
    actor.update(updates);
  }
});

/* ---------------------------------------------- */

Hooks.on('dcCalcWhitelist', (whitelist, actor) => {
  // Add whitelist support for the calculator.
  whitelist.archmage = {
    flags: {
      adv: true
    },
    abilities: [
      'str',
      'dex',
      'con',
      'int',
      'wis',
      'cha'
    ],
    attributes: [
      'init',
      'level',
      'standardBonuses'
    ],
    custom: {
      abilities: {},
      attributes: {
        levelHalf: {
          label: 'level_half',
          name: '1/2 Level',
          formula: actor.system.attributes.level !== undefined ? Math.floor(actor.system.attributes.level.value / 2) : 0
        },
        escalation: {
          label: 'escalation',
          name: 'Esc. Die',
          formula: '@attr.escalation.value'
        },
        melee: {
          label: 'melee',
          name: 'W [Melee]',
          formula: '@attr.weapon.melee.value'
        },
        ranged: {
          label: 'ranged',
          name: 'W [Ranged]',
          formula: '@attr.weapon.ranged.value'
        },
        standardBonus: {
          label: 'standard_bonuses',
          name: 'Standard Bonuses',
          formula: '@attr.standardBonuses.value'
        }
      },
      custom: {}
    }
  };

  // Replace the ability attributes in the calculator with custom formulas.
  let levelMultiplier = 1;
  if (actor.system.attributes.level.value >= 5) {
    levelMultiplier = 2;
  }
  if (actor.system.attributes.level.value >= 8) {
    levelMultiplier = 3;
  }

  if (levelMultiplier > 1) {
    for (let prop of whitelist.archmage.abilities) {
      whitelist.archmage.custom.custom[prop] = {
        label: prop,
        name: `${levelMultiplier}${prop}`,
        formula: `@abil.${prop}.dmg`
      };
    }
  }
});

/* -------------------------------------------- */
/*  Hotbar Macros                               */
/* -------------------------------------------- */

/**
 * Create a Macro from an Item drop.
 * Get an existing item macro if one exists, otherwise create a new one.
 * @param {Object} data     The dropped data
 * @param {number} slot     The hotbar slot to use
 * @returns {Promise}
 */
async function createArchmageMacro(data, slot) {
  // First, determine if this is a valid owned item.
  if (data.type !== "Item") return;
  if (!data.uuid.includes('Actor.') && !data.uuid.includes('Token.')) {
    return ui.notifications.warn(game.i18n.localize("ARCHMAGE.UI.warnMacroOnlyOwnedItems"));
  }
  // If it is, retrieve it based on the uuid.
  const item = await Item.fromDropData(data);

  // Create the macro command
  const command = `game.archmage.rollItemMacro("${item.name}");`;
  let macro = game.macros.find(m => (m.name === item.name) && (m.command === command) && m.author.isSelf);
  if (!macro) {
    macro = await Macro.create({
      name: item.name,
      type: "script",
      img: item.img,
      command: command,
      flags: {
        "archmage.itemMacro": true,
        "archmage.itemUuid": data.uuid
      }
    });
  }

  game.user.assignHotbarMacro(macro, slot);
}

/**
 * Create a Macro from an Item drop.
 * Get an existing item macro if one exists, otherwise create a new one.
 * @param {string} itemData
 * @return {Promise}
 */
function rollItemMacro(itemData) {
  // Reconstruct the drop data so that we can load the item.
  // @todo this section isn't currently used, the name section below is used.
  if (itemData.includes('Actor.') || itemData.includes('Token.')) {
    const dropData = {
      type: 'Item',
      uuid: itemData
    };
    Item.fromDropData(dropData).then(item => {
      // Determine if the item loaded and if it's an owned item.
      if (!item || !item.parent) {
        const itemName = item?.name ?? itemData;
        return ui.notifications.warn(game.i18n.format("ARCHMAGE.UI.warnMacroItemNotFound", { item: itemName}));
      }

      // Trigger the item roll
      item.roll();
    });
  }
  // Load item by name from the actor.
  else {
    const speaker = ChatMessage.getSpeaker();
    const itemName = itemData;
    let actor;
    if (speaker.token) actor = game.actors.tokens[speaker.token];
    if (!actor) actor = game.actors.get(speaker.actor);
    const item = actor ? actor.items.find(i => i.name === itemName) : null;
    if (!item) return ui.notifications.warn(game.i18n.format("ARCHMAGE.UI.warnMacroItemNotOnActor", { item: itemName}));

    // Trigger the item roll
    return item.roll();
  }
}<|MERGE_RESOLUTION|>--- conflicted
+++ resolved
@@ -214,15 +214,13 @@
   } else {
     // Remove Mental Phenomenon flag
     delete FLAGS.characterFlags.dexToInt;
-<<<<<<< HEAD
+
     // Remove 11th level feat tier
     delete CONFIG.ARCHMAGE.featTiers.iconic;
-=======
 
     // Remove 2e hindered from context menu status effects
     let id = CONFIG.statusEffects.findIndex(e => e.id == "hindered");
     delete CONFIG.statusEffects[id];
->>>>>>> 013b7a63
   }
 
   // Assign the actor class to the CONFIG
