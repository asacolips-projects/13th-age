--- conflicted
+++ resolved
@@ -525,7 +525,6 @@
     requiresReload: true
   });
 
-<<<<<<< HEAD
   game.settings.register('archmage', 'allowPasteParsing', {
     name: game.i18n.localize("ARCHMAGE.SETTINGS.allowPasteParsingName"),
     hint: game.i18n.localize("ARCHMAGE.SETTINGS.allowPasteParsingHint"),
@@ -534,7 +533,8 @@
     default: true,
     type: Boolean,
     requiresReload: false,
-=======
+  });
+
   game.settings.register('archmage', 'showNaturalRolls', {
     name: game.i18n.localize("ARCHMAGE.SETTINGS.showNaturalRollsName"),
     hint: game.i18n.localize("ARCHMAGE.SETTINGS.showNaturalRollsHint"),
@@ -544,7 +544,6 @@
     type: Boolean,
     requiresReload: false,
     onChange: newValue => $('#chat-log').toggleClass('show-natural-rolls', newValue)
->>>>>>> e9919fbc
   });
 
   game.settings.register('archmage', 'colorBlindMode', {
@@ -881,6 +880,7 @@
       ],
       highlights: [
         'compactMode',
+        'showNaturalRolls',
       ],
     },
     {
