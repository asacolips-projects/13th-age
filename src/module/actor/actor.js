--- conflicted
+++ resolved
@@ -1161,26 +1161,14 @@
 
       if (item.type != 'power' && item.type != 'equipment') continue;
 
-<<<<<<< HEAD
+      let itemUpdateData = {};
       let usageArray = ['once-per-battle','daily','recharge', 'daily-desperate'];
       let fallbackQuantity = item.system.quantity.value !== null ? 1 : null;
       let maxQuantity = item.system?.maxQuantity?.value ?? fallbackQuantity;
       if (maxQuantity && usageArray.includes(item.system.powerUsage?.value)
         && (item.system.quantity.value < maxQuantity || item.system.rechargeAttempts.value > 0)) {
-        await item.update({
-          'system.quantity': {value: maxQuantity},
-          'system.rechargeAttempts': {value: 0}
-        });
-=======
-      let itemUpdateData = {};
-      let usageArray = ['once-per-battle','daily','recharge'];
-      let fallbackQuantity = item.system.quantity.value !== null ? 1 : null;
-      let maxQuantity = item.system?.maxQuantity?.value ?? fallbackQuantity;
-      if (maxQuantity && item.system.quantity.value < maxQuantity
-        && usageArray.includes(item.system.powerUsage?.value)) {
         itemUpdateData['system.quantity'] = {value: maxQuantity}
         itemUpdateData['system.rechargeAttempts'] = {value: 0}
->>>>>>> 80328aa3
         templateData.items.push({
           key: item.name,
           message: `${game.i18n.localize("ARCHMAGE.CHAT.ItemReset")} ${maxQuantity}`
