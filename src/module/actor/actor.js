import { ArchmageUtility } from '../setup/utility-classes.js';
import { MacroUtils } from '../setup/utility-classes.js';
import { DiceArchmage } from './dice.js';

/**
 * Extend the base Actor class to implement additional logic specialized for the system.
 */
export class ActorArchmage extends Actor {

  /** @override */
  constructor(data, context={}) {
    // If this is a compendium actor, check to see if we can use module art.
    // Note: in addition to this, we have a step during the actor's preCreate
    // event to use fallback token art.
    if (context.pack && data._id) {
      // Retrieve this token's module art from the art map, if any .
      const art = game.archmage.system.moduleArt.map.get(`Compendium.${context.pack}.${data._id}`);
      if (art) {
        // Module art was found. Replace the actor image.
        data.img = art.actor;
        // Replace the token art as well.
        const tokenData = {
          texture: {
            src: typeof art.token === "string" ? art.token : art.token.img,
            scaleX: art.token.scale,
            scaleY: art.token.scale
          }
        };
        data.prototypeToken = foundry.utils.mergeObject(data.prototypeToken ?? {}, tokenData);
      }
    }

    // Run the parent constructor.
    super(data, context);
  }

  /** @override */
  async rollInitiative({createCombatants=false, rerollInitiative=false, initiativeOptions={}}={}) {
    // Obtain (or create) a combat encounter
    let combat = game.combat;
    if ( !combat ) {
      if ( game.user.isGM && canvas.scene ) {
        combat = await game.combats.object.create({scene: canvas.scene.id, active: true});
      }
      else {
        ui.notifications.warn(game.i18n.localize("COMBAT.NoneActive"));
        return null;
      }
    }

    // Create new combatants
    if ( createCombatants ) {
      const tokens = this.isToken ? [this.token] : this.getActiveTokens();
      const createData = tokens.reduce((arr, t) => {
        if ( t.inCombat ) return arr;
        arr.push({tokenId: t.id, hidden: t.hidden});
        return arr;
      }, []);
      await combat.createEmbeddedDocuments("Combatant", createData);
    }

    // Iterate over combatants to roll for
    const combatantIds = combat.combatants.reduce((arr, c) => {
      if ( !c.actor ) return arr;
      if ( (c.actor.id !== this.id) || (this.isToken && (c.tokenId !== this.token.id)) ) return arr;
      if ( c.initiative && !rerollInitiative ) return arr;
      arr.push(c.id);
      return arr;
    }, []);
    return combatantIds.length ? combat.rollInitiative(combatantIds, initiativeOptions) : combat;
  }

  /**
   * Augment the basic actor data with additional dynamic data.
   * @param {Object} actorData The actor to prepare.
   *
   * @return {undefined}
   */
  prepareData() {
    // Reset all derived and effects data.
    //this.reset();
    this.overrides = {};

    // Apply active effects in group 0 (ability scores, base attributes).
    this.applyActiveEffects('pre');

    // Prepare data, items, derived data, and effects.
    this.prepareBaseData();
    // this.prepareEmbeddedEntities();

    // Apply activeEffects in group 1 (most properties).
    this.applyActiveEffects('default');
    this.prepareDerivedData();

    // Apply activeEffects to group 2 (standardBonuses).
    this.applyActiveEffects('post');
  }

  /** @inheritdoc */
  prepareBaseData() {
    // Get the Actor's data object
    const actorData = this;
    if (!actorData.img) actorData.img = CONST.DEFAULT_TOKEN;
    if (!actorData.name) actorData.name = actorData.type;

    const data = actorData.system;
    const flags = actorData.flags;

    // Initialize the model for data calculations.
    let model = game.data.model.Actor[actorData.type];

    // Level, experience, and proficiency
    data.attributes.level.value = parseInt(data.attributes.level.value);
    // Set a copy of level in details in order to mimic 5e's data structure.
    data.details.level = data.attributes.level;

    // Fallback for attack modifier and defenses
    if (data.attributes.attackMod === undefined) data.attributes.attackMod = model.attributes.attackMod;

    // Tier multiplier (used by both PCs and monsters)
    data.tierMult = CONFIG.ARCHMAGE.tierMultPerLevel[data.attributes.level.value];

    // Prepare Character data
    if (actorData.type === 'character') {
      this._prepareCharacterData(data, model, flags);
    }
    else if (actorData.type === 'npc') {
      this._prepareNPCData(data, model, flags);
    }

    // Get the escalation die value.
    data.attributes.escalation = {
      value: (game.combats != undefined && game.combat != null) ? ArchmageUtility.getEscalation(game.combat) : 0,
    };

  }

  /**
   * Override applyActiveEffects() to allow staggered updates.
   *
   * @param {string} weight Determines which set of effects to apply.
   */
  applyActiveEffects(weight = 'default') {
    const overrides = foundry.utils.flattenObject(this.overrides ?? {});

    // Extract non-disabled and relevant changes
    let relevant = (c => {return c.value.disabled !== true;});
    switch (weight) {
      // Handle ability scores and base attributes.
      case 'pre':
        relevant = (c => {return c.key.match(/system\.(abilities\..*\.value|attributes\..*\.base)/g);});
        break;
      // Handle the non-special active effects.
      case 'default':
        relevant = (c => {return !c.key.includes('standardBonuses') && !c.key.includes('escalation');});
        break;
      // Handle escalation die.
      case 'ed':
        relevant = (c => {return c.key == 'system.attributes.escalation.value';});
        break;
      // Handle standard bonuses.
      case 'std':
        relevant = (c => {return c.key == 'system.attributes.standardBonuses.value';});
        break;
      // Handle remaining active effects.
      case 'post':
        // Use the default filter function defined prior to the switch statement.
        break;
    }
    const changes = this.effects.reduce((changes, e) => {
      if ( e.disabled ) return changes;
      return changes.concat(e.changes.map(c => {
        c = foundry.utils.duplicate(c);
        c.effect = e;
        c.name = e?.name;
        c.priority = c.priority ?? (c.mode * 10);
        return c;
      })).filter(relevant);
    }, []);

    // Apply stacking rules:
    // - Only worst penalty applies
    // - Bonuses stack so long as their source is different
    // - Item bonuses don't stack, but they aren't AEs anyway
    let uniqueChanges = [];
    let uniquePenalties = {};
    let uniqueBonuses = {};
    let stackingPenalties = {};
    let stackingBonuses = {};
    let uniqueBonusLabels = {};
    let stackedChange;
    for ( let change of changes ) {
      // First save numeric value if we have it
      if (!isNaN(change.value)) {
        change.numeric = Number(change.value);
        change.value = "";
      } else {
        change.numeric = 0;
      }

      // For non-stacking bonuses, let the users sort it out
      if (change.mode != CONST.ACTIVE_EFFECT_MODES.ADD) {
        uniqueChanges.push(change);
        continue;
      }

      // Penalties do not stack (use the worst) unless flagged to
      if (change.numeric < 0) {
        // If it's meant to stack save it and handle it later
        if (change.effect.flags.archmage?.stacksAlways) {
          if (!stackingPenalties[change.key]) stackingPenalties[change.key] = [];
          stackingPenalties[change.key].push(change);
        }
        // Else if it's new save it
        else if (!uniquePenalties[change.key]) uniquePenalties[change.key] = change;
        // And if it isn't check if the new penalty is worse
        else { // Check if the new penalty is worse than the earlier one
          if (change.numeric < uniquePenalties[change.key].numeric) {
            uniquePenalties[change.key].numeric = change.numeric;
          }
        }
      }
      // Bonuses stack if the name is different or if flagged to
      else { 
        // If it's meant to stack save it and handle it later
        if (change.effect.flags.archmage?.stacksAlways) {
          if (!stackingBonuses[change.key]) stackingBonuses[change.key] = [];
          stackingBonuses[change.key].push(change);
        }
        // Else if it's new save it
        else if (!uniqueBonuses[change.key]) {
          uniqueBonuses[change.key] = change;
          uniqueBonusLabels[change.key] = {};
          uniqueBonusLabels[change.key][change.name] = change;
        }
        // And if it isn't check if the new bonus has a new name
        else { // Check if we have other bonuses with the same name
          if (uniqueBonusLabels[change.key][change.name]) {
            // An effect with the same name already exists, use better one
            if (change.numeric > uniqueBonusLabels[change.key][change.name].numeric) {
              uniqueBonuses[change.key] = change;
              uniqueBonusLabels[change.key][change.name] = change;
            }
          } else {
            // No other effect with this name exists, stack
            uniqueBonusLabels[change.key][change.name] = change;
            if (change.value) uniqueBonuses[change.key].value = (Object.values(uniqueBonusLabels[change.key]).reduce((a, b) => a.value + b.value)).toString();
            if (change.numeric) uniqueBonuses[change.key].numeric += change.numeric;
          }
        }
      }
    }
    // Merge stacking bonuses and penalties into unique bonuses
    for (let [k, v] of Object.entries(stackingPenalties)) {
      //TODO: is this correct, or should we stack by name and still keep the worst?
      // Compute stacked change
      stackedChange = v[0];
      for (let change of Object.values(v.slice(1))) {
        stackedChange.value += change.value; // Concatenation
        stackedChange.numeric += change.numeric;
      }
      // Set or adjust unique penalty
      if (!uniquePenalties[stackedChange.key]) uniquePenalties[stackedChange.key] = stackedChange;
      else {
        uniquePenalties[stackedChange.key].value += stackedChange.value; // Concatenation
        uniquePenalties[stackedChange.key].numeric += stackedChange.numeric;
      }
    }
    for (let [k, v] of Object.entries(stackingBonuses)) {
      // Compute stacked change
      stackedChange = v[0];
      for (let change of Object.values(v.slice(1))) {
        stackedChange.value += change.value; // Concatenation
        stackedChange.numeric += change.numeric;
      }
      // Set or adjust unique bonus
      if (!uniqueBonuses[stackedChange.key]) uniqueBonuses[stackedChange.key] = stackedChange;
      else {
        uniqueBonuses[stackedChange.key].value += stackedChange.value; // Concatenation
        uniqueBonuses[stackedChange.key].numeric += stackedChange.numeric;
      }
    }
    // Merge stacked bonuses into penalties to get overall change
    for (let change of Object.values(uniqueBonuses)) {
      if (!uniquePenalties[change.key]) uniquePenalties[change.key] = change;
      else {
        uniquePenalties[change.key].value = (uniquePenalties[change.key].value + change.value).toString();
        uniquePenalties[change.key].numeric += change.numeric;
      }
      // Finally merge value and numeric
      if (change.numeric) uniquePenalties[change.key].value += "+" + change.numeric;
    }
    // Put everything together into an array of changes, once per target value
    uniqueChanges = uniqueChanges.concat(Object.values(uniquePenalties));

    // Organize changes by their application priority
    uniqueChanges.sort((a, b) => a.priority - b.priority);

    // Apply all changes of this phase
    for ( let change of uniqueChanges ) {
      // Skip anything we already applied
      if (overrides[change.key]) continue;

      // Apply effect
      const result = change.effect.apply(this, change);
      // Remember we already applied change for everything but @ed and @std
      if ( result !== null && !change.key.includes('standardBonuses') && !change.key.includes('escalation')) {
        overrides[change.key] = result[change.key];
      }
    }

    // Expand the set of final overrides
    this.overrides = foundry.utils.expandObject(overrides);
  }

  /** @inheritdoc */
  prepareEmbeddedEntities() {
    // @todo is this still needed? Causes issues in v10.
    const embeddedTypes = this.constructor.metadata.embedded || {};
    for ( let cls of Object.values(embeddedTypes) ) {
      const collection = cls.metadata.collection;
      for ( let e of this[collection] ) {
        e.prepareData();
      }
    }
  }

  /** @inheritdoc */
  prepareDerivedData() {
    // Get the Actor's data object
    const actorData = this;
    const data = actorData.system;

    // Initiative
    if (actorData.type === 'character') {
      let incrInit = 0;
      let statInit = data.abilities?.dex?.nonKey?.mod || 0;
      if (game.settings.get("archmage", "secondEdition")) {
        // In 2e the skills incremental also increases initiative
        if (this.system.incrementals?.skillInitiative) incrInit = 1;
        // In 2e wizards have a talent to use Int instead of Dex
        if (this.getFlag("archmage", "dexToInt")) statInit = data.abilities?.int?.nonKey?.mod || 0;
        // In 2e beta the bonus to disengage also applies to initiative
        incrInit += data.attributes.saves.disengageBonus;
      }
      data.attributes.init.mod = statInit + data.attributes.init.value + data.attributes.level.value + incrInit;
    }
    else if (actorData.type === 'npc') {
      data.attributes.init.mod = data.attributes.init.value;
    }

    // Get the escalation die value.
    if (game.combats !== undefined && game.combat !== null) {
      data.attributes.escalation = {
        value: ArchmageUtility.getEscalation(game.combat)
      };
    }
    else {
      data.attributes.escalation = { value: 0 };
    }

    this.applyActiveEffects('ed');

    // Must recompute this here because the e.d. might have changed.
    data.attributes.standardBonuses = {
      value: data.attributes.level.value + data.attributes.escalation.value
    };

    this.applyActiveEffects('std')
  }

  /* -------------------------------------------- */

  /**
   * Prepare Character type specific data
   * @param data
   *
   * @return {undefined}
   */
  _prepareCharacterData(data, model, flags) {

    // Find known classes if not already detected - fixes older characters
    if (!data.details.detectedClasses && data.details.class?.value) {
      let matchedClasses = ArchmageUtility.detectClasses(data.details.class.value);
      data.details.detectedClasses = matchedClasses;
    }

    // Build out the icon results structure if it hasn't been
    // previously initialized.
    if (data?.icons) {
      for (let [k,v] of Object.entries(data.icons)) {
        if (v.results && v.results.length != v.bonus.value) {
          let results = [];
          for (let i = 0; i < v.bonus.value; i++) {
            results[i] = v.results[i] ?? 0
          }
          v.results = results;
        }
      }
    }

    // Handle one unique thing.
    if (!data.details.out.value && data?.out?.value) {
      if (data.out.value.length > 0) data.details.out.value = data.out.value;

      delete data.out;
    }

    // Fallbacks for potentially missing data
    // Coins
    if (!data.coins) data.coins = model.coins;
    // Weapons
    if (!data.attributes.weapon) data.attributes.weapon = model.attributes.weapon;
    if (!data.attributes.weapon.jab) data.attributes.weapon.jab = model.attributes.weapon.jab;
    if (!data.attributes.weapon.punch) data.attributes.weapon.punch = model.attributes.weapon.punch;
    if (!data.attributes.weapon.kick) data.attributes.weapon.kick = model.attributes.weapon.kick;
    // Weapon options
    if (data.attributes.weapon.melee.shield === undefined) data.attributes.weapon.melee.shield = model.attributes.weapon.melee.shield;
    if (data.attributes.weapon.melee.dualwield === undefined) data.attributes.weapon.melee.dualwield = model.attributes.weapon.melee.dualwield;
    if (data.attributes.weapon.melee.twohanded === undefined) data.attributes.weapon.melee.twohanded = model.attributes.weapon.melee.twohanded;
    // Resources
    if (!data.resources) data.resources = model.resources;
    if (!data.resources.perCombat) data.resources.perCombat = model.resources.perCombat;
    if (!data.resources.perCombat.momentum) data.resources.perCombat.momentum = model.resources.perCombat.momentum;
    if (!data.resources.perCombat.commandPoints) data.resources.perCombat.commandPoints = model.resources.perCombat.commandPoints;
    if (!data.resources.perCombat.focus) data.resources.perCombat.focus = model.resources.perCombat.focus;
    if (!data.resources.perCombat.bravado) data.resources.perCombat.bravado = model.resources.perCombat.bravado;
    if (!data.resources.spendable) data.resources.spendable = model.resources.spendable;
    if (!data.resources.spendable.ki) data.resources.spendable.ki = model.resources.spendable.ki;
    for (let idx of ["1", "2", "3", "4", "5", "6", "7", "8", "9"]) {
      if (!(data.resources.spendable["custom"+idx])) data.resources.spendable["custom"+idx] = model.resources.spendable["custom"+idx];
      if (!data.resources.spendable["custom"+idx].rest) data.resources.spendable["custom"+idx].rest = model.resources.spendable["custom"+idx].rest;
    }
    // Saves
    if (!data.attributes.saves) data.attributes.saves = model.attributes.saves;
    if (!data.attributes.saves.deathFails) data.attributes.saves.deathFails = model.attributes.saves.deathFails;
    if (!data.attributes.saves.lastGaspFails) data.attributes.saves.lastGaspFails = model.attributes.saves.lastGaspFails;
    // Key Modifiers
    if (!data.attributes.keyModifier) data.attributes.keyModifier = model.attributes.keyModifier;
    if (!data.attributes.saves.bonus) data.attributes.saves.bonus = model.attributes.saves.bonus;
    if (!data.attributes.saves.disengageBonus) data.attributes.saves.disengageBonus = model.attributes.saves.disengageBonus;
    // Incrementals
    if (!('talent' in data.incrementals)) data.incrementals.talent = model.incrementals.talent;
    if ('feature' in data.incrementals) {
      data.incrementals.talent = foundry.utils.duplicate(data.incrementals.feature);
      delete data.incrementals.feature;
    }

    // Fix max death saves based on 2e.
    data.attributes.saves.deathFails.max = game.settings.get('archmage', 'secondEdition') ? 5 : 4;
    // Update death save count.
    let deathCount = data.attributes.saves.deathFails.value;
    data.attributes.saves.deathFails.steps = game.settings.get('archmage', 'secondEdition') ? [false, false, false, false, false] : [false, false, false, false];
    for (let i = 0; i < deathCount; i++) {
      data.attributes.saves.deathFails.steps[i] = true;
    }

    // Update last gasp save count.
    let lastGaspsCount = data.attributes.saves.lastGaspFails.value;
    data.attributes.saves.lastGaspFails.steps = [false, false, false, false];
    for (let i = 0; i < lastGaspsCount; i++) {
      data.attributes.saves.lastGaspFails.steps[i] = true;
    }

    // Ability modifiers
    for (let abl of Object.values(data.abilities)) {
      abl.mod = Math.floor((abl.value - 10) / 2);
      abl.lvl = abl.mod + data.attributes.level.value;
      abl.nonKey = {mod: foundry.utils.duplicate(abl.mod), lvlmod: foundry.utils.duplicate(abl.lvl)};
    }
    // Non nonKey modifiers are affected by the Key Modifier
    let keyMod = data.attributes.keyModifier;
    if (keyMod.mod1 && keyMod.mod2) {
      data.abilities[keyMod.mod1].mod = Math.min(data.abilities[keyMod.mod1].mod, data.abilities[keyMod.mod2].mod);
      data.abilities[keyMod.mod2].mod = Math.min(data.abilities[keyMod.mod1].mod, data.abilities[keyMod.mod2].mod);
      data.abilities[keyMod.mod1].lvl = Math.min(data.abilities[keyMod.mod1].lvl, data.abilities[keyMod.mod2].lvl);
      data.abilities[keyMod.mod2].lvl = Math.min(data.abilities[keyMod.mod1].lvl, data.abilities[keyMod.mod2].lvl);
    }

    // Bonuses
    var meleeAttackBonus = data.attributes.attack?.melee?.bonus ?? 0;
    var rangedAttackBonus = data.attributes.attack?.ranged?.bonus ?? 0;
    var divineAttackBonus = data.attributes.attack?.divine?.bonus ?? 0;
    var arcaneAttackBonus = data.attributes.attack?.arcane?.bonus ?? 0;

    var acBonus = 0;
    var mdBonus = 0;
    var pdBonus = 0;

    var hpBonus = 0;
    var recoveriesBonus = 0;

    var saveBonus = 0;
    var disengageBonus = 0;

    var rerollAcCurr = 0;
    var rerollAcMax = 0;
    var rerollSaveCurr = 0;
    var rerollSaveMax = 0;

    var strBonus = 0;
    var dexBonus = 0;
    var conBonus = 0;
    var intBonus = 0;
    var wisBonus = 0;
    var chaBonus = 0;

    function getBonusOr0(type) {
      if (type && type.bonus) return type.bonus;
      return 0;
    }

    if (this.items) {
      this.items.forEach(function(item) {
        if (item.type === 'equipment' && item.system.isActive) {
          meleeAttackBonus += getBonusOr0(item.system.attributes.attack.melee);
          rangedAttackBonus += getBonusOr0(item.system.attributes.attack.ranged);
          divineAttackBonus += getBonusOr0(item.system.attributes.attack.divine);
          arcaneAttackBonus += getBonusOr0(item.system.attributes.attack.arcane);

          acBonus += getBonusOr0(item.system.attributes.ac);
          mdBonus += getBonusOr0(item.system.attributes.md);
          pdBonus += getBonusOr0(item.system.attributes.pd);

          hpBonus += getBonusOr0(item.system.attributes.hp);
          recoveriesBonus += getBonusOr0(item.system.attributes.recoveries);

          // Enforce only one of this group
          if (rerollAcMax == 0) {
            rerollAcCurr += item.system.attributes.rerollAc.current ? item.system.attributes.rerollAc.current : 0;
            rerollAcMax += getBonusOr0(item.system.attributes.rerollAc);
          }
          if (rerollSaveMax == 0) {
            rerollSaveCurr += item.system.attributes.rerollSave.current ? item.system.attributes.rerollSave.current : 0;
            rerollSaveMax += getBonusOr0(item.system.attributes.rerollSave);
          }

          strBonus += getBonusOr0(item.system.attributes.str);
          dexBonus += getBonusOr0(item.system.attributes.dex);
          conBonus += getBonusOr0(item.system.attributes.con);
          intBonus += getBonusOr0(item.system.attributes.int);
          wisBonus += getBonusOr0(item.system.attributes.wis);
          chaBonus += getBonusOr0(item.system.attributes.cha);

          if (!item.system.attributes.save.threshold
            || data.attributes.hp.value <= item.system.attributes.save.threshold) {
            saveBonus += getBonusOr0(item.system.attributes.save);
          }
          disengageBonus += getBonusOr0(item.system.attributes.disengage);
        }
      });
    }

    data.attributes.attack = {
      melee: { bonus: meleeAttackBonus },
      ranged: { bonus: rangedAttackBonus },
      divine: { bonus: divineAttackBonus },
      arcane: { bonus: arcaneAttackBonus }
    };

    // Saves
    data.attributes.saves.bonus = saveBonus;
    data.attributes.saves.disengageBonus = disengageBonus;

    // 2e rerolls
    data.resources.spendable.rerolls.AC.current = rerollAcCurr;
    data.resources.spendable.rerolls.AC.max = rerollAcMax;
    data.resources.spendable.rerolls.save.current = rerollSaveCurr;
    data.resources.spendable.rerolls.save.max = rerollSaveMax;
    data.resources.spendable.rerolls.enabled = (rerollAcMax + rerollSaveMax) > 0 ? true : false;

    // Ability score bonuses from items
    data.abilities.str.bonus = strBonus;
    data.abilities.dex.bonus = dexBonus;
    data.abilities.con.bonus = conBonus;
    data.abilities.int.bonus = intBonus;
    data.abilities.wis.bonus = wisBonus;
    data.abilities.cha.bonus = chaBonus;

    // Defenses (second element of sorted triple equal median)
    // Wizards can use In in place of Dex with a talent, and paladin can use Cha with a feature
    let dexACBonus = data.abilities.dex.nonKey.lvlmod;
    let dexPDBonus = data.abilities.dex.nonKey.lvlmod;
    if (game.settings.get("archmage", "secondEdition")) {
      if (this.getFlag("archmage", "dexToInt")) {
        dexACBonus = Math.max(dexACBonus, data.abilities.int.nonKey.lvlmod);
        dexPDBonus = Math.max(dexPDBonus, data.abilities.int.nonKey.lvlmod);
      }
      if (this.getFlag("archmage", "dexToCha")) dexACBonus = Math.max(dexACBonus, data.abilities.cha.nonKey.lvlmod);
    }
    data.attributes.ac.value = Number(data.attributes.ac.base) + Number([dexACBonus,
      data.abilities.con.nonKey.lvlmod, data.abilities.wis.nonKey.lvlmod].sort((a, b) => a - b)[1]) + Number(acBonus);
    data.attributes.pd.value = Number(data.attributes.pd.base) + Number([dexPDBonus,
      data.abilities.con.nonKey.lvlmod, data.abilities.str.nonKey.lvlmod].sort((a, b) => a - b)[1]) + Number(pdBonus);
    data.attributes.md.value = Number(data.attributes.md.base) + Number([data.abilities.int.nonKey.lvlmod,
      data.abilities.cha.nonKey.lvlmod, data.abilities.wis.nonKey.lvlmod].sort((a, b) => a - b)[1]) + Number(mdBonus);

    if (game.settings.get("archmage", "secondEdition")) {
      if (data.incrementals?.pd) data.attributes.pd.value += 1;
      if (data.incrementals?.md) data.attributes.md.value += 1;
    }

    // Barbarians get a bonus based on 'skulls' as of 2e beta
    if (this.getFlag("archmage", "grimDetermination")
      && game.settings.get("archmage", "secondEdition")) {
      data.grimDeterminationBonus = Math.min(data.attributes.saves.deathFails.value, 2);
      data.attributes.ac.value += data.grimDeterminationBonus;
      data.attributes.pd.value += data.grimDeterminationBonus;
      data.attributes.md.value += data.grimDeterminationBonus;
    }

    // Damage Modifiers
    data.tier = 1;
    if (data.attributes.level.value >= 5) data.tier = 2;
    if (data.attributes.level.value >= 8) data.tier = 3;
    if (data.incrementals?.abilMultiplier && game.settings.get("archmage", "secondEdition")) {
      data.tierMult = CONFIG.ARCHMAGE.tierMultPerLevel[data.attributes.level.value+1];
    }

    for (let prop in data.abilities) {
      data.abilities[prop].dmg = data.tierMult * data.abilities[prop].mod;
      data.abilities[prop].nonKey.dmg = data.tierMult * data.abilities[prop].nonKey.mod;
    }

    // HPs
    if (data.attributes.hp.automatic) {
      let hpLevelModifier = [1, 3, 4, 5, 6, 8, 10, 12, 16, 20, 24, 28];
      let level = data.attributes.level.value;
      if (data.incrementals?.hp && !game.settings.get("archmage", "secondEdition")) level++;

      let toughnessBonus = 0;
      if (flags.archmage?.toughness) {
        toughnessBonus = data.attributes.hp.base;
        let mul = 1;
        if (game.settings.get("archmage", "secondEdition")) {
          if (level >= 5) mul = 2;
          if (level >= 8) mul = 4;
        } else {
          if (level <= 4) mul = 1 / 2;
          else if (level >= 8) mul = 2;
        }
        toughnessBonus = Math.floor(toughnessBonus * mul)
      }

      data.attributes.hp.max = Math.floor((data.attributes.hp.base + Math.max(data.abilities.con.nonKey.mod, 0))
        * hpLevelModifier[level] + hpBonus + toughnessBonus);
    }

    // Recoveries
    if (data.attributes.recoveries.automatic) {
      data.attributes.recoveries.max = data.attributes.recoveries.base;
      if (!game.settings.get("archmage", "secondEdition")) data.attributes.recoveries.max += recoveriesBonus;
    }
    // Calculate recovery formula and average.
    let recLevel = Number(data.attributes.level?.value);
    // This was a 2e playtest option that didn't make the cut
    // if (data.incrementals?.recovery && game.settings.get("archmage", "secondEdition")) recLevel += 1;
    let recoveryDice = CONFIG.ARCHMAGE.numDicePerLevel[recLevel];
    let recoveryDie = ["d8", "", "8"]; // Fall back
    let recoveryAvg = 4.5; // Fall back
    if (typeof data.attributes?.recoveries?.dice == 'string') {
      let recDieRegExp = /^([0-9]*)d([0-9]+)/g;
      let parsed = recDieRegExp.exec(data.attributes.recoveries.dice);
      if (parsed) {
        recoveryDie = parsed;
        recoveryAvg = ((Number(recoveryDie[2]) + 1) / 2) * (Number(recoveryDie[1]) || 1);
      }
    }
    let formulaDice = (recoveryDice * (Number(recoveryDie[1]) || 1)).toString() + "d" + recoveryDie[2];
    let formulaConst = data.abilities.con.nonKey.dmg;
    recoveryAvg = Math.floor(recoveryDice * recoveryAvg);

    if (flags.archmage?.strongRecovery) {
      // Handle Strong Recovery special case
      if (game.settings.get("archmage", "secondEdition")) {
        formulaConst += CONFIG.ARCHMAGE.tierMultPerLevel[data.attributes.level.value] * 3;
      } else {
        formulaDice = ((recoveryDice + data.tier) * (Number(recoveryDie[1]) || 1)).toString() + "d" + recoveryDie[2];
        formulaDice += "k" + (recoveryDice * (Number(recoveryDie[1]) || 1)).toString();
        // E[2dxkh] = (x + 1) (4x - 1) / 6x ~= 2x/3
        recoveryAvg = (data.tier * (Number(recoveryDie[1]) || 1)) * (Number(recoveryDie[2]) + 1)
          * (4 * Number(recoveryDie[2]) - 1) / (6 * Number(recoveryDie[2])) + (recoveryDice - data.tier) * recoveryAvg;
      }
    }

    if (game.settings.get("archmage", "secondEdition")) {
      // Item recovery bonus is applied here, per level
      formulaConst += recoveriesBonus * Number(data.attributes.level?.value);
      // If we are high level, also add static extra as per the beta rules
      formulaConst += Math.max(0, 5 * (recLevel - 7));
    }
    data.attributes.recoveries.avg = Math.round(recoveryAvg + formulaConst);
    data.attributes.recoveries.formula = formulaDice + "+" + formulaConst.toString();
  }

  /* -------------------------------------------- */

  /**
   * Prepare NPC type specific data
   * @param data
   *
   * @return {undefined}
   */
  _prepareNPCData(data, model, flags) {
    // init.mod is used for rolls, while value is used on the sheet.
    data.attributes.init.mod = data.attributes.init.value;
  }

  /** @inheritdoc */
  getRollData(item) {
    // Use the actor by default.
    let actor = this;

    // Use the current token if possible.
    let token = canvas.tokens?.controlled?.find(t => t.actor._id == this._id);
    if (token) actor = token.actor;

    // Reapply post active effects.
    this.prepareDerivedData();

    // Retrieve the actor data.
    const origData = super.getRollData();
    const data = foundry.utils.deepClone(origData);

    // Prepare a copy of the weapon model for old chat messages with undefined weapon attacks.
    const model = (game?.system?.model || game?.data?.model).Actor.character.attributes.weapon;

    // Re-map all attributes onto the base roll data
    let newData = foundry.utils.mergeObject(data.attributes, data.abilities);
    delete data.init;
    for (let [k, v] of Object.entries(newData)) {
      switch (k) {
        case 'escalation':
          data.ed = v.value;
          break;

        case 'init':
          data.init = v.mod;
          break;

        case 'level':
          data.lvl = v.value;
          data.lvldice = CONFIG.ARCHMAGE.numDicePerLevel[v.value];
          break;

        case 'weapon':
          if (actor.type != 'character') continue;
          // Weapon dice
          for (let wpn of ["melee", "ranged", "jab", "punch", "kick"]) {
            data.attributes.weapon[wpn].value = `${CONFIG.ARCHMAGE.numDicePerLevel[data.attributes.level.value]}${data.attributes.weapon[wpn].dice}`;
          }
          data.wpn = {
            m: v?.melee ?? model.melee,
            r: v?.ranged ?? model.ranged,
            j: v?.jab ?? model.jab,
            p: v?.punch ?? model.punch,
            k: v?.kick ?? model.kick
          };

          // Clean up weapon properties.
          let wpnTypes = ['m', 'r', 'j', 'p', 'k'];
          wpnTypes.forEach(wpn => {
            if (data.wpn[wpn].dice) {
              data.wpn[wpn].die = data.wpn[wpn].dice;
              data.wpn[wpn].dieNum = Number(data.wpn[wpn].dice.match(/d(\d+).*/)[1]);
            }
            data.wpn[wpn].dice = data.wpn[wpn].value;
            data.wpn[wpn].diceSml = data.wpn[wpn].dice.replace(/d\d+/, `d${Math.max(data.wpn[wpn].dieNum - 2, 4)}`);
            data.wpn[wpn].diceLrg = data.wpn[wpn].dice.replace(/d\d+/, `d${data.wpn[wpn].dieNum + 2}`); // TODO: handle d12->2d6? (Nothing needs it in core)
            // data.wpn[wpn].atk = data.wpn[wpn].attack;
            // data.wpn[wpn].dmg = data.wpn[wpn].dmg;
            delete data.wpn[wpn].value;
            delete data.wpn[wpn].attack;
          });

          // In 2e add extra at epic tier
          if (game.settings.get("archmage", "secondEdition")) {
            data.wpn.epicBonus = Math.max(0, 5 * (actor.system.attributes.level.value - 7));
            if (data.wpn.epicBonus) {
              wpnTypes.forEach(wpn => {
<<<<<<< HEAD
                data.wpn[wpn].dice += `+${data.wpn.epicBonus}`;
                data.wpn[wpn].diceMin2 += `+${data.wpn.epicBonus}`;
=======
                data.wpn[wpn].dice += `+${data.wpn.epicBonus}`
                data.wpn[wpn].diceSml += `+${data.wpn.epicBonus}`
                data.wpn[wpn].diceLrg += `+${data.wpn.epicBonus}`
>>>>>>> c5bc534e
              });
            }
          }

          break;

        case 'attack':
          data.atk = foundry.utils.mergeObject((data.atk || {}), {
            m: v.melee,
            r: v.ranged,
            a: v.arcane,
            d: v.divine,
          });
          break;

        case 'attackMod':
          data.atk = foundry.utils.mergeObject((data.atk || {}), {
            mod: v.value
          });
          break;

        case 'standardBonuses':
          data.std = v.value;
          break;

        case 'saves':
          if (this.type === "character") data.skulls = v.deathFails.value || 0;
          if (!(k in data)) data[k] = v;
          break;

        default:
          if (!(k in data)) data[k] = v;
          break;
      }
    }

    // Animal companion data
    let anLvl = actor.system.attributes.level.value;
    if (item?.system.powerLevel?.value !== undefined) anLvl = item.system.powerLevel.value;
    data.animalCompanion = {
      'atk': CONFIG.ARCHMAGE.animalCompanion.attack[anLvl],
      'dmg': CONFIG.ARCHMAGE.animalCompanion.damage[anLvl]
    }

    // Old syntax shorthand.
    data.attr = data.attributes;
    data.abil = data.abilities;

    // Process resource shorthands and custom resource names
    if (this.type === "character"){
      data.rsc = {
        cps: data.resources.perCombat.commandPoints.current,
        focus: data.resources.perCombat.focus.current,
        momentum: data.resources.perCombat.momentum.current,
        ki: data.resources.spendable.ki.current,
        kimax: data.resources.spendable.ki.max
      };
      for (let [k, v] of Object.entries(data.resources.spendable)) {
        if (k == "ki") continue;
        if (v.enabled && v.label) {
          let label = v.label.toLowerCase().replace(/[^a-zA-z\d]/g, '');
          data.rsc[label] = v.current;
          data.rsc[label+"max"] = v.max;
        }
      }
    }

    // Handle stoke.
    if (this.type === "npc") {
      data.rsc = {
        stoke: data.resources?.spendable?.stoke?.enabled
          ? (data.resources?.spendable?.stoke?.current || 0)
          : 0,
      };
    }

    if (item?.system.powerLevel?.value) {
      data.pwrlvl = item.system.powerLevel.value;
    }

    return data;
  }

  async rollSave(difficulty, target=11) {
    // Determine target dc
    if (difficulty == 'easy') target = 6;
    else if (['hard', 'death', 'lastGasp'].includes(difficulty)) target = 16;

    let formula = 'd20';
    // Add bonuses, if any
    let bonus = this.system.attributes.saves.bonus;
    if (bonus != 0) formula = formula + "+" + bonus.toString();
    let roll = new Roll(formula);
    let result = await roll.roll();

    // Create the chat message title.
    let label = game.i18n.localize(`ARCHMAGE.SAVE.${difficulty}`);

    // Determine the roll result.
    let rollResult = result.total;
    let success = rollResult >= target;

    // Basic template rendering data
    const template = `systems/archmage/templates/chat/save-card.html`;
    const token = this.token;

    // Basic chat message data
    const chatData = {
      user: game.user.id,
      roll: roll, // TODO: fix template to use rolls prop
      rolls: [roll],
      speaker: game.archmage.ArchmageUtility.getSpeaker(this)
    };

    const templateData = {
      actor: this,
      tokenId: token ? `${token.id}` : null,
      saveType: label,
      success: success,
      data: chatData,
      target
    };

    // Render the template
    chatData["content"] = await renderTemplate(template, templateData);
    await game.archmage.ArchmageUtility.createChatMessage(chatData);

    // Handle recoveries or failures on death saves.
    if (difficulty == 'death') {
      if (success) {
        if (this.system.attributes.hp.value <= 0) this.rollRecovery({}, true);
      } else {
        await this.update({'system.attributes.saves.deathFails.value': Math.min(Number(this.system.attributes.saves.deathFails.max), Number(this.system.attributes.saves.deathFails.value) + 1)});
        // Handle desperate recharge
        await this.rechargeDesperate();
      }
    }

    // Handle failures of last gasp saves.
    if (difficulty == 'lastGasp' && !success) {
      await this.update({
        'system.attributes.saves.lastGaspFails.value': Math.min(4, Number(this.system.attributes.saves.lastGaspFails.value) + 1)
      });
      // If this is the first failed last gasps save, add helpless
      let filtered = this.effects.filter(x => x.name === game.i18n.localize("ARCHMAGE.EFFECT.StatusHelpless"));
      if (filtered.length == 0 && this.system.attributes.saves.lastGaspFails.value == 1) {
        let effectData = CONFIG.statusEffects.find(x => x.id == "helpless");
        let createData = foundry.utils.deepClone(effectData);
        createData.name = game.i18n.localize(effectData.name);
        createData["flags.core.statusId"] = effectData.id;
        delete createData.id;
        const cls = getDocumentClass("ActiveEffect");
        await cls.create(createData, {parent: this});
      }
    } else if (difficulty == 'lastGasp' && success) {
      // Condition shaken off, clear all last gasp saves
      await this.update({ 'system.attributes.saves.lastGaspFails.value': 0 });
    }
  }

  async rollDisengage() {
    const target = 11;

    let terms = ['d20'];
    // Add bonuses, if any
    let bonus = this.system.attributes.saves.disengageBonus; // From items
    bonus += (this.system.attributes?.disengageBonus || 0); // From sheet
    if (bonus != 0) terms.push(bonus.toString());

    const dialogOptions = {width: 520};
    let situational = 0;
    let data = {};

    // Create the chat message title.
    let title = game.i18n.localize('ARCHMAGE.CHAT.disengage');

    // Inner roll function
    let rollMode = game.settings.get("core", "rollMode");
    let rolled = false;
    let roll = async (html = null, data = {}) => {
      // Don't include situational bonus unless it is defined
      if (!data.bonus && terms.indexOf('@bonus') !== -1) {
        terms.pop();
      }

      if (situational != 0) {
        terms.push(situational);
      }

      let form = html ? html.find('form')[0] : null;
      rollMode = form ? form.rollMode.value : rollMode;

      // Execute the roll
      let roll = new Roll(terms.join('+'), data);
      await roll.evaluate();

      // Determine the roll result.
      let rollResult = roll.total;
      let success = rollResult >= target;

      // Grab the template.
      const template = `systems/archmage/templates/chat/save-card.html`;
      const token = this.token;

      // Prepare chat data for the template.
      const chatData = {
        user: game.user.id,
        roll: roll, // TODO: fix template to use rolls prop
        rolls: [roll],
        speaker: game.archmage.ArchmageUtility.getSpeaker(this)
      };

      // Prepare template data.
      const templateData = {
        actor: this,
        tokenId: token ? `${token.id}` : null,
        saveType: title,
        success: success,
        data: chatData,
        target
      };

      // Render the template.
      renderTemplate(template, templateData).then(content => {
        chatData.content = content;
        game.archmage.ArchmageUtility.createChatMessage(chatData, { rollMode: rollMode });
      });
    };

    // Modify the roll and handle fast-forwarding
    if (event?.shiftKey) return roll(null, data);
    else terms = terms.concat(['@bonus']);

    // Render modal dialog
    const template = 'systems/archmage/templates/chat/roll-dialog.html';
    let dialogData = {
      formula: terms.join(' + '),
      data: data,
      defaultRollMode: rollMode,
      rollModes: CONFIG.Dice.rollModes
    };

    renderTemplate(template, dialogData).then(dlg => {
      new Dialog({
        title: title,
        content: dlg,
        buttons: {
          bon2: {
            label: '+2',
            callback: () => {
              situational = 2;
              rolled = true;
            }
          },
          bon1: {
            label: '+1',
            callback: () => {
              situational = 1;
              rolled = true;
            }
          },
          normal: {
            label: game.i18n.localize("ARCHMAGE.rollNormal"),
            callback: () => {
              rolled = true;
            }
          },
          pen1: {
            label: '-1',
            callback: () => {
              situational = -1;
              rolled = true;
            }
          },
          pen2: {
            label: '-2',
            callback: () => {
              situational = -2;
              rolled = true;
            }
          },
          pen3: {
            label: '-3',
            callback: () => {
              situational = -3;
              rolled = true;
            }
          },
          pen4: {
            label: '-4',
            callback: () => {
              situational = -4;
              rolled = true;
            }
          },
          pen5: {
            label: '-5',
            callback: () => {
              situational = -5;
              rolled = true;
            }
          },
          pen6: {
            label: '-6',
            callback: () => {
              situational = -6;
              rolled = true;
            }
          },
          pen7: {
            label: '-7',
            callback: () => {
              situational = -7;
              rolled = true;
            }
          },
          pen8: {
            label: '-8',
            callback: () => {
              situational = -8;
              rolled = true;
            }
          },
          pen9: {
            label: '-9',
            callback: () => {
              situational = -9;
              rolled = true;
            }
          },
        },
        default: 'normal',
        close: html => {
          if (rolled) {
            rollMode = html.find('[name="rollMode"]').val();
            data['bonus'] = html.find('[name="bonus"]').val();
            roll(html, data);
          }
        }
      }, dialogOptions).render(true);
    });
  }

  /* -------------------------------------------- */

  /**
   * Recovery roll dialog.
   *
   * @return {undefined}
   */
  rollRecoveryDialog(event) {
    let rolled = false;
    let avg = this.getFlag('archmage', 'averageRecoveries');
    let data = {bonus: "", average: avg, createMessage: true};

    if (event?.shiftKey) {
      this.rollRecovery(data);
      return;
    }

    // Render modal dialog
    let template = 'systems/archmage/templates/chat/recovery-dialog.html';
    let dialogData = {avg: avg ? "checked" : ""};
    let epicBonus = game.settings.get("archmage", "secondEdition") ? "+4d8" : "+3d8";
    let epicMax = game.settings.get("archmage", "secondEdition") ? 0 : 100;
    let dialogStruct = {
        title: game.i18n.localize("ARCHMAGE.recoveryRoll"),
        buttons: {
          normal: {
            label: game.i18n.localize("ARCHMAGE.recoveryNormal"),
            callback: () => {
              rolled = true;
            }
          },
          free: {
            label: game.i18n.localize("ARCHMAGE.recoveryFree"),
            callback: () => {
              data.label = game.i18n.localize("ARCHMAGE.recoveryFreeChat");
              data.free = true;
              rolled = true;
            }
          },
          pot1: {
            label: game.i18n.localize("ARCHMAGE.recoveryAdventurer"),
            callback: () => {
              data.label = game.i18n.localize("ARCHMAGE.recoveryAdventurerFull");
              data.bonus = "+1d8";
              data.max = 30;
              rolled = true;
            }
          },
          pot2: {
            label: game.i18n.localize("ARCHMAGE.recoveryChampion"),
            callback: () => {
              data.label = game.i18n.localize("ARCHMAGE.recoveryChampionFull");
              data.bonus = "+2d8";
              data.max = 60;
              rolled = true;
            }
          },
          pot3: {
            label: game.i18n.localize("ARCHMAGE.recoveryEpic"),
            callback: () => {
              data.label = game.i18n.localize("ARCHMAGE.recoveryEpicFull");
              data.bonus = epicBonus;
              data.max = epicMax;
              rolled = true;
            }
          },
        },
        default: 'normal',
        close: html => {
          if (rolled) {
            data.bonus += html.find('[name="bonus"]').val();
            data.apply = html.find('[name="apply"]').is(':checked');
            data.average = html.find('[name="average"]').is(':checked');
            this.setFlag('archmage', 'averageRecoveries', data.average);
            this.rollRecovery(data);
          }
        }
      };
    if (!game.settings.get("archmage", "secondEdition")) {
      dialogStruct.buttons.pot4 = {
        label: game.i18n.localize("ARCHMAGE.recoveryIconic"),
        callback: () => {
          data.label = game.i18n.localize("ARCHMAGE.recoveryIconicFull");
          data.bonus = "+4d8";
          data.max = 130;
          rolled = true;
        }
      }
    }
    renderTemplate(template, dialogData).then(dlg => {
      dialogStruct.content = dlg;
      new Dialog(dialogStruct).render(true);
    });
  }

  /* -------------------------------------------- */

  /**
   * Recovery roll.
   * @param data object{bonus: "+X", max: 0, free: false, label: "", apply: true}
   * @param print boolean
   *
   * @return {Roll} The rolled roll for the recovery
   */
  async rollRecovery(data) {
    data.bonus = (data.bonus !== undefined) ? data.bonus : "";
    data.max = (data.max !== undefined) ? data.max : 0;
    data.free = (data.free !== undefined) ? data.free : false;
    if (data.label !== undefined) {
      data.label = game.i18n.format("ARCHMAGE.recoveryChatTitle",
        { recovery: data.label });
    } else {
      data.label = game.i18n.localize("ARCHMAGE.recovery");
    }
    data.apply = (data.apply !== undefined) ? data.apply : true;
    data.average = (data.average !== undefined) ? data.average : this.getFlag('archmage', 'averageRecoveries');
    data.createMessage = (data.createMessage !== undefined) ? data.createMessage : false;
    let totalRecoveries = this.system.attributes.recoveries.value;
    if (Number(totalRecoveries) <= 0 && !data.free) {
      data.label = game.i18n.format("ARCHMAGE.recoveryChatTitleHalf",
        { recovery: data.label });
    }

    let formula = this.system.attributes.recoveries.formula;
    if (data.average) {
      formula = this.system.attributes.recoveries.avg.toString();
    }

    // Add bonus if any
    if (data.bonus !== "") {
      if (isNaN(parseInt(data.bonus))) {
        ui.notifications.error('"'+data.bonus+'" '+game.i18n.localize("ARCHMAGE.UI.errNotInteger"));
        return;
      }
      formula = `${formula}+${data.bonus}`;
    }

    // Half healing for recoveries we do NOT have
    if (Number(totalRecoveries) <= 0 && !data.free) {
      formula = `floor((${formula})/2)`;
    }

    // If max is set, handle it
    if (data.max > 0) {
      formula = `min((${formula}), ${data.max})`;
    }

    let roll = new Roll(`${formula}`);
    let chatData = null;
    let msg = null;

    if (data.createMessage) {
      // Basic template rendering data
      const template = "systems/archmage/templates/chat/recovery-card.html"
      const templateData = {actor: this, label: data.label, formula: formula};
      // Basic chat message data
      chatData = {
        user: game.user.id,
        speaker: game.archmage.ArchmageUtility.getSpeaker(this)
      };

      // Render the template
      chatData.content = await renderTemplate(template, templateData);
      chatData.content = await TextEditor.enrichHTML(chatData.content, { rollData: this.getRollData() });
      // Create the chat message
      msg = await game.archmage.ArchmageUtility.createChatMessage(chatData);
      // Get the roll from the chat message
      let contentHtml = $(msg.content);
      let row = $(contentHtml.find('.card-prop')[0]);
      let roll_html = $(row.find('.inline-result'));
      roll = Roll.fromJSON(unescape(roll_html.data('roll')));
    } else {
      // Perform the roll ourselves
      await roll.roll();
    }

    // If 3d dice are enabled, handle them
    if (game.dice3d &&
        (!game.settings.get("dice-so-nice", "animateInlineRoll") || !data.createMessage)) {
      await game.archmage.ArchmageUtility.show3DDiceForRoll(roll, chatData, msg?.id);
    }

    let newHp = this.system.attributes.hp.value;
    let newRec = this.system.attributes.recoveries.value;
    if (!data.free) {newRec -= 1;}
    if (data.apply) {
      // Starting from 0 if at negative hp is handled in the actor update hook
      newHp = Math.min(this.system.attributes.hp.max, Math.max(0, newHp) + roll.total);
    }

    // Handle desperate recharge
    if (newRec <= 0 && this.system.attributes.recoveries.value >= 1) this.rechargeDesperate();

    await this.update({
      'system.attributes.recoveries.value': newRec,
      'system.attributes.hp.value': newHp
    });

    return {roll: roll, total: roll.total};
  }

  async restQuick() {
    let templateData = {
      actor: this,
      gainedHp: 0,
      usedRecoveries: 0,
      resources: [],
      items: []
    };
    let updateData = {};
    let rollsToAnimate = [];

    // Recoveries & hp
    let baseHp = Math.max(this.system.attributes.hp.value, 0);
    while (baseHp + templateData.gainedHp < this.system.attributes.hp.max/2) {
      // Roll recoveries until we are above staggered
      let rec = await this.rollRecovery({apply: false});
      templateData.gainedHp += rec.total;
      templateData.usedRecoveries += 1;
    }
    updateData['system.attributes.hp.value'] = Math.min(this.system.attributes.hp.max, Math.max(this.system.attributes.hp.value, 0) + templateData.gainedHp);

    // Death saves.
    if (this.system.attributes.saves.deathFails.value > 0
      && this.system.attributes.saves.deathFails.value < this.system.attributes.saves.deathFails.max) {
      if (game.settings.get('archmage', 'secondEdition')
        && this.system.attributes.saves.deathFails.value >= 1) {
        updateData['system.attributes.saves.deathFails.value'] = 1;
      }
      else updateData['system.attributes.saves.deathFails.value'] = 0;
    }

    // Resources
    // Bravado, Focus, Momentum and Command Points
    for (let k of Object.keys(this.system.resources.perCombat)) {
      if ( this.system.resources.perCombat[k].default )
        updateData[`system.resources.perCombat.${k}.current`] = this.system.resources.perCombat[k].default;
      else
        updateData[`system.resources.perCombat.${k}.current`] = 0;
    }
    // Custom resources
    for (let idx of ["1", "2", "3", "4", "5", "6", "7", "8", "9"]) {
      let resourcePathName = "custom"+idx;
      let resourceName = this.system.resources.spendable[resourcePathName].label;
      let curr = this.system.resources.spendable[resourcePathName].current;
      if (this.system.resources.spendable[resourcePathName].enabled
        && this.system.resources.spendable[resourcePathName].rest != "none") {
        let max = this.system.resources.spendable[resourcePathName].max;
        let path = `system.resources.spendable.${resourcePathName}.current`;
        if (this.system.resources.spendable[resourcePathName].rest == "quick"
          && max && curr < max) {
          updateData[path] = max;
        }
        else if (this.system.resources.spendable[resourcePathName].rest == "quickreset"
          && curr > 0) {
          updateData[path] = 0;
        }
        if (updateData[path] !== undefined) {
          templateData.resources.push({
            key: resourceName,
            message: `${game.i18n.localize("ARCHMAGE.CHAT.KiReset")} ${updateData[path]}`
          });
        }
      }
    }

    // Update actor at this point (items are updated separately)
    if ( !foundry.utils.isEmpty(updateData) ) {
      await this.update(updateData);
    }

    // Items
    let items = this.items.map(i => i);
    for (let i = 0; i < items.length; i++) {
      let item = items[i];
      let itemUpdateData = {};
      let maxQuantity = item.system?.maxQuantity?.value ?? 1;
      if ((item.type == "power" || item.type == "equipment") && maxQuantity) {
        // Recharge powers.
        let rechAttempts = maxQuantity - item.system.quantity.value;
        let rechValue = Number(item.system.recharge.value) || 16;
        if (game.settings.get('archmage', 'rechargeOncePerDay')) {
          rechAttempts = Math.max(rechAttempts - item.system.rechargeAttempts.value, 0)
        }
        // Per battle powers.
        if ((item.system.powerUsage?.value == 'once-per-battle'
          || item.system.powerUsage?.value == 'cyclic'
          || (item.system.powerUsage?.value == 'at-will'
          && item.system.quantity.value != null))
          && item.system.quantity.value < maxQuantity) {
          itemUpdateData['system.quantity'] = {value: maxQuantity}
          templateData.items.push({
            key: item.name,
            message: `${game.i18n.localize("ARCHMAGE.CHAT.ItemReset")} ${maxQuantity}`
          });
        }
        else if (['recharge', 'recharge-desperate'].includes(item.system.powerUsage?.value) && rechAttempts > 0) {
          // This captures other as well
          let successes = 0;
          for (let j = 0; j < rechAttempts; j++) {
            let roll = await this.items.get(item.id).recharge({createMessage: false});
            rollsToAnimate.push(roll.roll);
            if (roll.total >= rechValue) {
              successes++;
              templateData.items.push({
                key: item.name,
                message: `${game.i18n.localize("ARCHMAGE.CHAT.RechargeSucc")} (${roll.total} >= ${rechValue})`
              });
            } else {
              templateData.items.push({
                key: item.name,
                message: `${game.i18n.localize("ARCHMAGE.CHAT.RechargeFail")} (${roll.total} < ${rechValue})`
              });
            }
          }
        }
      }
      // Feats
      if (item.type == "power" && item.system.feats) {
        for (let index of Object.keys(item.system.feats)) {
          let feat = item.system.feats[index];
          if (!feat.isActive?.value) continue;
          let maxQuantity = feat.maxQuantity?.value;
          if (feat.powerUsage?.value == 'once-per-battle' && maxQuantity && feat.quantity?.value < maxQuantity) {
            itemUpdateData[`system.feats.${index}.quantity.value`] = maxQuantity;
            let tier = game.i18n.localize(`ARCHMAGE.CHAT.${feat.tier.value}`);
            templateData.items.push({
              key: `${item.name} - ${tier}`,
              message: `${game.i18n.localize("ARCHMAGE.CHAT.ItemReset")} ${maxQuantity}`
            });
          }
        }
      }
      // Update item
      if ( !foundry.utils.isEmpty(itemUpdateData) ) await item.update(itemUpdateData);
    };

    // Print outcomes to chat
    const template = `systems/archmage/templates/chat/rest-short-card.html`
    const chatData = {
      user: game.user.id,
      speaker: game.archmage.ArchmageUtility.getSpeaker(this)
    };
    chatData["content"] = await renderTemplate(template, templateData);
    // If 3d dice are enabled, handle them
    if (game.dice3d) {
      for (let roll of rollsToAnimate) {
        await game.archmage.ArchmageUtility.show3DDiceForRoll(roll, chatData);
      }
    }
    game.archmage.ArchmageUtility.createChatMessage(chatData);
  }

  async restFull() {
    let templateData = {
      actor: this,
      resources: [],
      items: []
    };
    let updateData = {}

    // Recoveries & hp
    updateData['system.attributes.recoveries.value'] = this.system.attributes.recoveries.max;
    updateData['system.attributes.hp.value'] = this.system.attributes.hp.max;
    updateData['system.attributes.saves.deathFails.value'] = 0;
    updateData['system.attributes.saves.lastGaspFails.value'] = 0;

    // Resources
    // Ki
    if (this.system.resources.spendable.ki.enabled
      && this.system.resources.spendable.ki.current < this.system.resources.spendable.ki.max) {
      updateData['system.resources.spendable.ki.current'] = this.system.resources.spendable.ki.max;
      templateData.resources.push({
        key: game.i18n.localize("ARCHMAGE.CHARACTER.RESOURCES.ki"),
        message: `${game.i18n.localize("ARCHMAGE.CHAT.KiReset")} ${this.system.resources.spendable.ki.max}`
      });
    }
    // Bravado, Focus, Momentum and Command Points
    for (let k of Object.keys(this.system.resources.perCombat)) {
      if ( this.system.resources.perCombat[k].default )
        updateData[`system.resources.perCombat.${k}.current`] = this.system.resources.perCombat[k].default;
      else
        updateData[`system.resources.perCombat.${k}.current`] = 0;
    }
    // Custom Resources
    for (let idx of ["1", "2", "3", "4", "5", "6", "7", "8", "9"]) {
      let resourcePathName = "custom"+idx;
      let resourceName = this.system.resources.spendable[resourcePathName].label;
      let curr = this.system.resources.spendable[resourcePathName].current;
      if (this.system.resources.spendable[resourcePathName].enabled
        && this.system.resources.spendable[resourcePathName].rest != "none") {
        let max = this.system.resources.spendable[resourcePathName].max;
        let path = `system.resources.spendable.${resourcePathName}.current`;
        if ((this.system.resources.spendable[resourcePathName].rest == "full"
          || this.system.resources.spendable[resourcePathName].rest == "quick")
          && max && curr < max) {
          updateData[path] = max;
        }
        else if ((this.system.resources.spendable[resourcePathName].rest == "fullreset"
          || this.system.resources.spendable[resourcePathName].rest == "quickreset")
          && curr > 0) {
          updateData[path] = 0;
        }
        if (updateData[path] !== undefined) {
          templateData.resources.push({
            key: resourceName,
            message: `${game.i18n.localize("ARCHMAGE.CHAT.KiReset")} ${updateData[path]}`
          });
        }
      }
    }

    // Reset desperate recharge flag
    updateData["system.attributes.saves.desperateTriggered"] = false;

    // Update actor at this point (items are updated separately)
    if ( !foundry.utils.isEmpty(updateData) ) {
      await this.update(updateData);
    }

    // Items
    let items = this.items.map(i => i);
    for (let i = 0; i < items.length; i++) {
      let item = items[i];

      if (item.type != 'power' && item.type != 'equipment') continue;

      let itemUpdateData = {};
      let usageArray = ['once-per-battle','daily','recharge', 'cyclic', 'recharge-desperate', 'daily-desperate'];
      let fallbackQuantity = item.system.quantity.value !== null ? 1 : null;
      let maxQuantity = item.system?.maxQuantity?.value ?? fallbackQuantity;
      if (maxQuantity && usageArray.includes(item.system.powerUsage?.value)
        && (item.system.quantity.value < maxQuantity || item.system.rechargeAttempts.value > 0)) {
        itemUpdateData['system.quantity'] = {value: maxQuantity};
        itemUpdateData['system.rechargeAttempts'] = {value: 0};
        templateData.items.push({
          key: item.name,
          message: `${game.i18n.localize("ARCHMAGE.CHAT.ItemReset")} ${maxQuantity}`
        });
      }
      // Feats
      if (item.type == "power" && item.system.feats) {
        for (let index of Object.keys(item.system.feats)) {
          let feat = item.system.feats[index];
          if (!feat.isActive?.value) continue;
          let maxQuantity = feat.maxQuantity?.value;
          if (maxQuantity && feat.quantity?.value < maxQuantity && usageArray.includes(feat.powerUsage?.value)) {
            itemUpdateData[`system.feats.${index}.quantity.value`] = maxQuantity;
            let tier = game.i18n.localize(`ARCHMAGE.CHAT.${feat.tier.value}`);
            templateData.items.push({
              key: `${item.name} - ${tier}`,
              message: `${game.i18n.localize("ARCHMAGE.CHAT.ItemReset")} ${maxQuantity}`
            });
          }
        }
      }
      // 2e shields and necklaces
      if (item.type == 'equipment') {
        if (item.system.attributes.rerollAc.current != item.system.attributes.rerollAc.bonus) {
          itemUpdateData['system.attributes.rerollAc.current'] = item.system.attributes.rerollAc.bonus;
          templateData.items.push({
            key: game.i18n.localize("ARCHMAGE.CHARACTER.RESOURCES.rerollAc"),
            message: `${game.i18n.localize("ARCHMAGE.CHAT.ItemReset")} ${item.system.attributes.rerollAc.bonus}`
          });
        }
        if (item.system.attributes.rerollSave.current != item.system.attributes.rerollSave.bonus) {
          itemUpdateData['system.attributes.rerollSave.current'] = item.system.attributes.rerollSave.bonus;
          templateData.items.push({
            key: game.i18n.localize("ARCHMAGE.CHARACTER.RESOURCES.rerollSave"),
            message: `${game.i18n.localize("ARCHMAGE.CHAT.ItemReset")} ${item.system.attributes.rerollSave.bonus}`
          });
        }
      }
      // Update item
      if ( !foundry.utils.isEmpty(itemUpdateData) ) await item.update(itemUpdateData);
    }

    // Effects
    let effectsToDelete = [];
    for (const effect of this.effects) {
      if (!effect.active) continue;
      const duration = effect.flags.archmage?.duration || "Unknown";
      if (duration === "EndOfArc") {
        effectsToDelete.push(effect.id);
        templateData.items.push({
          key: effect.name,
          message: game.i18n.localize("ARCHMAGE.CHAT.effectRemoved")
        });
      }
    }
    if (effectsToDelete.length > 0) await this.deleteEmbeddedDocuments("ActiveEffect", effectsToDelete);

    // Print outcomes to chat
    const template = `systems/archmage/templates/chat/rest-full-card.html`
    const chatData = {
      user: game.user.id,
      speaker: game.archmage.ArchmageUtility.getSpeaker(this)
    };
    chatData["content"] = await renderTemplate(template, templateData);
    game.archmage.ArchmageUtility.createChatMessage(chatData);
  }

  async rechargeDesperate() {
    // Only trigger once per full heal up
    if (this.system.attributes.saves.desperateTriggered) return;
    else await this.update({"system.attributes.saves.desperateTriggered": true})

    let templateData = {
      actor: this,
      items: []
    };

    // Recharge all desperate recharge items
    let items = this.items.map(i => i);
    for (let i = 0; i < items.length; i++) {
      let item = items[i];
      if (!['power', 'equipment'].includes(item.type)) continue;
      let fallbackQuantity = item.system.quantity.value !== null ? 1 : null;
      let maxQuantity = item.system?.maxQuantity?.value ?? fallbackQuantity;
      // Re-use rechargeAttempts to store whether we already desperately recharged before
      let rechAttempts = maxQuantity - item.system.quantity.value;
      rechAttempts = Math.max(rechAttempts - item.system.rechargeAttempts.value, 0)
      if (maxQuantity && item.system.quantity.value < maxQuantity
        && ['recharge-desperate', 'daily-desperate'].includes(item.system.powerUsage?.value)) {
        if (rechAttempts > 0) {
          await item.update({
            'system.quantity.value': item.system.quantity.value + rechAttempts,
            'system.rechargeAttempts.value': item.system.rechargeAttempts.value + rechAttempts
            });
          templateData.items.push({
            key: item.name,
            message: `${game.i18n.localize("ARCHMAGE.CHAT.ItemReset")} ${maxQuantity}`
          });
        }
      }
    }

    // Print outcomes to chat
    if (templateData.items.length > 0) {
      const template = `systems/archmage/templates/chat/rest-desperate-card.html`
      const chatData = {
        user: game.user.id, speaker: {actor: this.id, token: this.token,
        alias: this.name, scene: game.user.viewedScene},
      };
      let rollMode = game.settings.get("core", "rollMode");
      ChatMessage.applyRollMode(chatData, rollMode);
      chatData["content"] = await renderTemplate(template, templateData);
      await game.archmage.ArchmageUtility.createChatMessage(chatData);
    } else {
      ui.notifications.info(game.i18n.localize("ARCHMAGE.UI.infoDesperateTriggeredEmpty"));
    }
  }

  /* -------------------------------------------- */

  /**
   * Roll a generic ability test or saving throw.
   * Prompt the user for input on which variety of roll they want to do.
   * @param abilityId {String}    The ability id (e.g. "str")
   *
   * @return {undefined}
   */
  rollAbility(abilityId, background = null) {
    this.rollAbilityTest(abilityId, background);
  }

  /* -------------------------------------------- */

  /**
   * Roll an Ability Test
   * Prompt the user for input regarding Advantage/Disadvantage and any
   * Situational Bonus
   * @param abilityId {String}    The ability ID (e.g. "str")
   *
   * @return {undefined}
   */
  rollAbilityTest(abilityId, background = null) {
    let abl = null;
    let bg = null;
    let terms = ['@abil', '@lvl', '@bg'];
    let flavor = '';
    let abilityName = '';
    let backgroundName = '';

    if (abilityId) {
      abl = this.system.abilities[abilityId] ?? null;
      abilityName = abl?.label ? game.i18n.localize(`ARCHMAGE.${abilityId}.label`) : '';
      if (abl) {
        flavor = game.i18n.format('ARCHMAGE.checkSkillFormat', { name: abilityName });
      } else {
        flavor = game.i18n.localize('ARCHMAGE.checkSkill');
      }
    }

    if (background !== null) {
      bg = Object.entries(this.system.backgrounds).find(([k,v]) => {
        return v.name.value && (v.name.value.safeCSSId() == background.safeCSSId());
      });
      if (bg) {
        flavor = game.i18n.format('ARCHMAGE.checkBackgroundFormat', {name: bg[1].name.value});
        backgroundName = Number(bg[1].bonus.value) >= 0 ? `+${bg[1].bonus.value} ${bg[1].name.value}` : `${bg[1].bonus.value} ${bg[1].name.value}`;
      }
      else {
        flavor = game.i18n.localize('ARCHMAGE.checkBackground');
      }
    }

    // Call the roll helper utility
    DiceArchmage.d20Roll({
      event: event,
      terms: terms,
      data: {
        abil: abl ? abl.nonKey.mod + abl.bonus : 0,
        lvl: this.system.attributes.level.value +
          ((this.system.incrementals?.skills && !game.settings.get("archmage", "secondEdition")
          || this.system.incrementals?.skillInitiative && game.settings.get("archmage", "secondEdition")) ? 1 : 0),
        bg: bg ? bg[1].bonus.value : 0,
        abilityName: abilityName,
        backgroundName: backgroundName,
        abilityCheck: Boolean(abl),
        backgroundCheck: Boolean(bg)
      },
      abilities: this.system.abilities,
      backgrounds: this.system.backgrounds,
      title: flavor,
      alias: this.name,
      actor: this,
      ability: abl,
      background: bg
    });
  }

  /**
   * Override default method to avoid clamping when isBar=true and not
   * using the .value property when not.
   */
  async modifyTokenAttribute(attribute, value, isDelta=false, isBar=true) {
    // Handle hps manually for compatibility with our setup
    if ( attribute === "attributes.hp" ) {
      if ( isDelta ) {
        const current = foundry.utils.getProperty(this.system, attribute);
        value = Number(current.value) + value;
        if ( current.value < 0 ) value -= current.value;
      }
      let updates = {[`system.${attribute}.value`]: value};
      const allowed = Hooks.call("modifyTokenAttribute", {attribute, value, isDelta, isBar}, updates);
      return allowed !== false ? this.update(updates) : this;
    } else {
      super.modifyTokenAttribute(attribute, value, isDelta, isBar);
    }
  }

  /**
   * HP conditions helper method
   *
   * @return {undefined}
   */
  async _updateHpCondition(data, id, thres, maxHp, label) {
    let filtered = this.effects.filter(x => x.name === label);
    filtered = filtered.map(e => e.id);
    if (filtered.length == 0 && data.system.attributes.hp.value/maxHp <= thres) {
        let effectData = CONFIG.statusEffects.find(x => x.id == id);
        let createData = foundry.utils.deepClone(effectData);
        createData.name = game.i18n.localize(effectData.name);
        createData["flags.core.overlay"] = true;
        createData.statuses = [createData.id];
        MacroUtils.setDuration(createData, CONFIG.ARCHMAGE.effectDurationTypes.Infinite)
        delete createData.id;
        const cls = getDocumentClass("ActiveEffect");
        await cls.create(createData, {parent: this});
    } else if (filtered.length > 0 && data.system.attributes.hp.value/maxHp > thres) {
      // Clear effect from update data if it exists or it will be recreated
      if (data.effects != undefined) {
        for ( let effId of filtered ) {
          data.effects = data.effects.filter(e => e._id != effId);
        }
      }
      await this.deleteEmbeddedDocuments("ActiveEffect", filtered);
    }
  }

  /**
   * Scrolling text helper method
   *
   * @return {undefined}
   */
  _showScrollingText(delta, suffix="", overrideOptions={}, ringColor = null) {
    // Show scrolling text of hp update
    const tokens = this.isToken ? [this.token?.object] : this.getActiveTokens(true);
    if (delta != 0 && tokens.length > 0) {
      let color = delta < 0 ? 0xcc0000 : 0x00cc00;
      for ( let token of tokens ) {
        let textOptions = {
          anchor: CONST.TEXT_ANCHOR_POINTS.CENTER,
          direction: CONST.TEXT_ANCHOR_POINTS.TOP,
          fontSize: 32,
          fill: color,
          stroke: 0x000000,
          strokeThickness: 4,
          duration: 3000
        };
        canvas.interface.createScrollingText(
          token.center,
          delta.signedString()+" "+suffix,
          foundry.utils.mergeObject(textOptions, overrideOptions)
        );
        // Flash dynamic token rings.
        if (token?.ring) {
          let flashColor = delta < 0 ? Color.fromString('#ff0000') : Color.fromString('#00ff00');
          if (ringColor) flashColor = Color.fromString(ringColor);
          token.ring.flashColor(flashColor, {
            duration: 600,
            easing: foundry.canvas.tokens.TokenRing.easeTwoPeaks,
          });
        }
      }
    }
  }

  // TODO@cswendrowski: refactor this for v10
  // Override default configuration by updating actor after creation
  async _onCreate(data, options, user) {
    if (!game.user.isGM) {
      return;
    }

    // Set the default portrait and token image to the system's
    if (data.img == CONFIG.ARCHMAGE.defaultMonsterTokens['default']) {
      // Note: in cunjunction with the hook this propagates to the prototype token too
      await this.update({img: CONFIG.ARCHMAGE.defaultMonsterTokens['default-toolkit']});
    }

    // For characters only, set some defaults
    if (this.type == "character") {
      await this.update({prototypeToken: {
        actorLink: true,
        disposition: 1, // friendly
        sight: {enabled: true}
      }});
    }
  }

  /**
   * Actor update hook
   *
   * @return {undefined}
   */

  async _preUpdate(data, options, userId) {
    await super._preUpdate(data, options, userId);
    if (!options.diff || data === undefined) return; // Nothing to do
    let changes = {};

    // Foundry v12 no longer has diffed data during _preUpdate, so we need
    // to compute it ourselves.
    // Retrieve a copy of the existing actor data.
    let newData = foundry.utils.flattenObject(data);
    let oldData = foundry.utils.flattenObject(this);

    // Limit data to just the new data.
    const diffData = foundry.utils.diffObject(oldData, newData);
    changes = foundry.utils.expandObject(diffData);

    // Update default images on npc type change
    if (changes.system?.details?.type?.value
      && this.type == "npc"
      && Object.values(CONFIG.ARCHMAGE.defaultMonsterTokens).includes(this.img)
      && CONFIG.ARCHMAGE.defaultMonsterTokens[data.system.details.type.value]) {
      data.img = CONFIG.ARCHMAGE.defaultMonsterTokens[data.system.details.type.value];
      changes.img = data.img;
    }
    // Update the prototype token.
    if (changes.img || changes.name) {
      let tokenData = {};
      // Propagate image update to token for default images
      if (changes.img && Object.values(CONFIG.ARCHMAGE.defaultMonsterTokens).includes(this.img)) {
        tokenData.texture = {src: data.img};
        data.prototypeToken = {texture: {src: data.img}};
      }
      // Propagate name update to token if same as actor
      if (changes.name && this.name == this.prototypeToken.name) {
        data.prototypeToken = {name: data.name};
      }

      // Update tokens.
      let tokens = this.getActiveTokens();
      tokens.forEach(token => {
        let updateData = foundry.utils.duplicate(tokenData);
        // Propagate name update to token if same as actor
        if (data.name && this.name == token.name) {
          updateData.name = data.name;
        }
        token.document.update(updateData);
      });
    }
    // Update the prototype token size.
    if (changes.system?.details?.size?.value && this.type == "npc") {
      let h = 1;
      let w = 1;
      let s = 1;
      switch (data.system.details.size.value) {
        case "large":
          h = 2;
          w = 2;
          break
        case "huge":
          h = 3;
          w = 3;
          break
        case "gargantuan":
          h = 5;
          w = 5;
          break
        case "small":
          s = 0.8;
          break
        case "tiny":
          h = 0.5;
          w = 0.5;
          break
        default:
          break
      }
      const tokenData = {
        height: h,
        width: w,
        texture: {
          scaleX: s,
          scaleY: s,
        }};

      // Update tokens.
      let tokens = this.getActiveTokens();
      tokens.forEach(token => {
        const updateData = foundry.utils.duplicate(tokenData);
        token.document.update(updateData);
      });

      data.prototypeToken = tokenData;
    }

    if (changes.system === undefined) return; // Nothing more to do

    // Deltas, needed for scrolling text later
    let deltaActual = 0;
    let deltaTemp = 0;
    let deltaRec = 0;
    let maxHp = data.system.attributes?.hp?.max || this.system.attributes.hp.max;

    if (changes.system.attributes?.hp?.temp !== undefined) {
      // Store for later display
      deltaTemp = data.system.attributes.hp.temp - this.system.attributes.hp.temp;
    }

    if (changes.system.attributes?.hp?.max !== undefined) {
      // Here we received an update of the max hp
      // Check that the current value does not exceed it
      let deltaMax = maxHp - this.system.attributes.hp.max;
      let hp = data.system.attributes.hp.value || this.system.attributes.hp.value;
      data.system.attributes.hp.value = Math.min(hp + deltaMax, maxHp);
    }

    if (changes.system.attributes?.hp?.value !== undefined
      && changes.system.attributes?.hp?.temp == undefined) {
      // Here we received an update of the total hp but not the temp, check them
      let hp = foundry.utils.duplicate(this.system.attributes.hp);
      if (changes.system.attributes.hp.value === null
        || isNaN(changes.system.attributes.hp.value)) {
        //If the update is nonsensical ignore it
        data.system.attributes.hp.value = hp.value;
      }

      deltaActual = data.system.attributes.hp.value - hp.value;
      if (deltaActual < 0) {
        // Damage, check for temp hps first
        let temp = hp.temp || 0;
        if (isNaN(temp)) temp = 0; // Fallback for erroneous data
        deltaTemp = -1 * Math.min(temp, Math.abs(deltaActual));
        data.system.attributes.hp.temp = Math.max(0, temp + deltaActual);
        deltaActual = Math.min(deltaActual + temp, 0);
      }

      // healing from negative hp handled elsewhere to maintain direct sheet inputs

      // Do not exceed max hps
      deltaActual = Math.min(deltaActual, maxHp - hp.value);
      data.system.attributes.hp.value = hp.value + deltaActual;

      // Handle hp-related conditions
      if (game.settings.get('archmage', 'automateHPConditions') && !game.modules.get("combat-utility-belt")?.active) {
        // Staggered
        await this._updateHpCondition(data, "staggered", 0.5, maxHp,
          game.i18n.localize("ARCHMAGE.EFFECT.StatusStaggered"));
        // Dead / Unconscious
        if (this.type == 'npc'){
          await this._updateHpCondition(data, "dead", 0, maxHp,
            game.i18n.localize("ARCHMAGE.EFFECT.StatusDead"));
        } else {
          await this._updateHpCondition(data, "unconscious", 0, maxHp,
            game.i18n.localize("ARCHMAGE.EFFECT.StatusUnconscious"));
        }
      }

      // Handle first skull in 2e.
      if (game.settings.get('archmage', 'secondEdition')) {
        if (this.system.attributes.hp.value > 0 && changes.system.attributes.hp.value <= 0) {
          if (!changes.system.attributes?.saves?.deathFails?.value) {
            data.system.attributes.saves = this.system.attributes.saves;
          }
          data.system.attributes.saves.deathFails.value += 1;
          for (let i = 0; i < data.system.attributes.saves.deathFails.value; i++) {
            data.system.attributes.saves.deathFails.steps[i] = true;
          }
        }
      }
    }

    // Record deltas to show scrolling text in onUpdate
    // Done there since it fires on all clients, letting everyone see the text
    options.fromPreUpdate = { temp: deltaTemp, hp: deltaActual };

    if (this.type == 'npc'){

      if (changes.system.attributes?.level?.value) {
        // Clamp NPC level to [0, 15]
        data.system.attributes.level.value = Math.min(15, Math.max(0, data.system.attributes.level.value));
      }

      return; // Nothing else to do
    }

    // Character-specific processing

    // Remove commas from custom resource names
    if (changes.system.resources?.spendable) {
      for (let idx of ["1", "2", "3", "4", "5", "6", "7", "8", "9"]) {
        if (changes.system.resources.spendable["custom"+idx]) {
          let label = data.system.resources.spendable["custom"+idx].label;
          if (label) data.system.resources.spendable["custom"+idx].label = label.replace(",", "");
        }
      }
    }

    // Clamp PC level to [1, 10]
    if (!isNaN(changes.system.attributes?.level?.value)) {
      data.system.attributes.level.value = Math.min(10, Math.max(1, data.system.attributes.level.value));
    }

    if (changes.system.attributes?.recoveries?.value) {
      // Here we received an update involving the number of remaining recoveries
      // Make sure we are not exceeding the maximum
      if (this.system.attributes.recoveries.max) {
        data.system.attributes.recoveries.value = Math.min(data.system.attributes.recoveries.value, this.system.attributes.recoveries.max);
      }

      // Record updated recoveries
      deltaRec = data.system.attributes.recoveries.value-this.system.attributes.recoveries.value;

      // Handle negative recoveries penalties, via AE
      // Clear previous effect, then recreate it if the at negative recoveries
      let effectsToDelete = [];
      const negRecoveryLabel = game.i18n.localize("ARCHMAGE.EFFECT.AE.negativeRecovery");
      this.effects.forEach(x => {
        if (x.name == negRecoveryLabel) effectsToDelete.push(x.id);
      });
      await this.deleteEmbeddedDocuments("ActiveEffect", effectsToDelete)

      let newRec = data.system.attributes.recoveries.value;
      if (newRec < 0) {
        const effectData = {
          label: negRecoveryLabel,
          icon: "icons/svg/down.svg",
          changes: [
            {key: "system.attributes.ac.value",value: newRec, mode: CONST.ACTIVE_EFFECT_MODES.ADD},
            {key: "system.attributes.pd.value", value: newRec, mode: CONST.ACTIVE_EFFECT_MODES.ADD},
            {key: "system.attributes.md.value", value: newRec, mode: CONST.ACTIVE_EFFECT_MODES.ADD},
            {key: "system.attributes.attackMod.value", value: newRec, mode: CONST.ACTIVE_EFFECT_MODES.ADD}
          ]
        };
        MacroUtils.setDuration(effectData, CONFIG.ARCHMAGE.effectDurationTypes.Infinite)
        this.createEmbeddedDocuments("ActiveEffect", [effectData]);
      }
    }
    options.fromPreUpdate.rec = deltaRec;

    if (changes.system.attributes?.weapon?.melee?.shield !== undefined
      || changes.system.attributes?.weapon?.melee?.dualwield !== undefined
      || changes.system.attributes?.weapon?.melee?.twohanded !== undefined) {
      // Here we received an update of the melee weapon checkboxes

      // Fallback for sheet closure bug
      if (typeof this.system.attributes.weapon.melee.dice !== 'string') {
          this.system.attributes.weapon.melee.dice = "d8";
      }

      let mWpn = parseInt(this.system.attributes.weapon.melee.dice.substring(1));
      if (isNaN(mWpn)) mWpn = 8; // Fallback
      let lvl = this.system.attributes.level.value;
      data.system.attributes.attackMod = {value: this.system.attributes.attackMod.value};
      let wpn = {shieldPen: 0, twohandedPen: 0};
      if (this.system.attributes.weapon.melee.twohanded) {
        wpn.mWpn2h = mWpn;
        wpn.mWpn1h = Math.max(mWpn - 2, 4);
      } else {
        wpn.mWpn2h = Math.min(mWpn + 2, 12);
        wpn.mWpn1h = mWpn;
      }

      // Compute penalties due to equipment (if classes known)
      if (this.system.details.detectedClasses) {
        let shieldPen = new Array();
        let twohandedPen = new Array();
        let mWpn1h = new Array();
        let mWpn2h = new Array();
        let skilledWarrior = new Array();
        this.system.details.detectedClasses.forEach(function(item) {
          shieldPen.push(CONFIG.ARCHMAGE.classes[item].shld_pen);
          mWpn1h.push(CONFIG.ARCHMAGE.classes[item].wpn_1h);
          mWpn2h.push(CONFIG.ARCHMAGE.classes[item].wpn_2h);
          if (CONFIG.ARCHMAGE.classes[item].wpn_2h > CONFIG.ARCHMAGE.classes[item].wpn_1h
            && CONFIG.ARCHMAGE.classes[item].wpn_2h >= CONFIG.ARCHMAGE.classes.monk.wpn_2h) {
            // Handles special case of monk MC with classes that don't benefit from 2h
            twohandedPen.push(CONFIG.ARCHMAGE.classes[item].wpn_2h_pen);
          }
          skilledWarrior.push(CONFIG.ARCHMAGE.classes[item].skilled_warrior)
        });
        wpn.shieldPen = Math.max.apply(null, shieldPen);
        if (twohandedPen.length > 0) wpn.twohandedPen = Math.max.apply(null, twohandedPen);
        mWpn1h = Math.max.apply(null, mWpn1h);
        mWpn2h = Math.max.apply(null, mWpn2h);
        if (skilledWarrior.length > 1 && !skilledWarrior.every(a => a)) {
          mWpn1h = Math.max(mWpn1h - 2, 4);
          mWpn2h = Math.max(mWpn2h - 2, 4);
        }
        // Only use class values if the current values haven't been tampered with
        if (this.system.attributes.weapon.melee.twohanded && wpn.mWpn2h == mWpn2h) {
          wpn.mWpn1h = mWpn1h;
        }
        else if (!this.system.attributes.weapon.melee.twohanded && wpn.mWpn1h == mWpn1h) {
          wpn.mWpn2h = mWpn2h;
        }
        else { // Values differ from rules, don't do anything
          wpn.shieldPen = 0;
          wpn.twohandedPen = 0;
        }
      }

      if (changes.system.attributes.weapon.melee.shield !== undefined) {
        // Here we received an update of the shield checkbox
        if (changes.system.attributes.weapon.melee.shield) {
          // Adding a shield
          data.system.attributes.ac = {base: this.system.attributes.ac.base + 1};
          data.system.attributes.attackMod.value += wpn.shieldPen;
          if (this.system.attributes.weapon.melee.twohanded) {
            // Can't wield both a two-handed weapon and a shield
            mWpn = wpn.mWpn1h;
            data.system.attributes.weapon.melee.twohanded = false;
            data.system.attributes.attackMod.value -= wpn.twohandedPen;
          }
          else if (this.system.attributes.weapon.melee.dualwield) {
            // Can't dual-wield with a shield
            data.system.attributes.weapon.melee.dualwield = false;
          }
        } else {
          data.system.attributes.ac = {base: this.system.attributes.ac.base - 1};
          data.system.attributes.attackMod.value -= wpn.shieldPen;
        }
      }

      else if (changes.system.attributes.weapon.melee.dualwield !== undefined) {
        // Here we received an update of the dual wield checkbox
        if (changes.system.attributes.weapon.melee.dualwield) {
          if (this.system.attributes.weapon.melee.twohanded) {
            // Can't wield two two-handed weapons
            mWpn = wpn.mWpn1h;
            data.system.attributes.weapon.melee.twohanded = false;
            data.system.attributes.attackMod.value -= wpn.twohandedPen;
          }
          else if (this.system.attributes.weapon.melee.shield) {
            // Can't dual-wield with a shield
            data.system.attributes.ac = {base: this.system.attributes.ac.base - 1};
            data.system.attributes.weapon.melee.shield = false;
            data.system.attributes.attackMod.value -= wpn.shieldPen;
          }
        }
      }

      else if (changes.system.attributes.weapon.melee.twohanded !== undefined) {
        // Here we received an update of the two-handed checkbox
        if (changes.system.attributes.weapon.melee.twohanded) {
          mWpn = wpn.mWpn2h;
          data.system.attributes.attackMod.value += wpn.twohandedPen;
          if (this.system.attributes.weapon.melee.shield) {
            // Can't wield both a two-handed weapon and a shield
            data.system.attributes.ac = {base: this.system.attributes.ac.base - 1};
            data.system.attributes.weapon.melee.shield = false;
            data.system.attributes.attackMod.value -= wpn.shieldPen;
          }
          else if (this.system.attributes.weapon.melee.dualwield) {
            // Can't wield two two-handed weapons
            data.system.attributes.weapon.melee.dualwield = false;
          }
        } else {
          mWpn = wpn.mWpn1h;
          data.system.attributes.attackMod.value -= wpn.twohandedPen;
        }
      }

      data.system.attributes.weapon.melee.dice = `d${mWpn}`;
    }

    else if (changes.system.details?.class !== undefined) {
      // Here we received an update of the class name for a character

      let matchedClasses = ArchmageUtility.detectClasses(data.system.details.class.value);
      if (matchedClasses !== null
        && game.settings.get('archmage', 'automateBaseStatsFromClass')) {
        // Remove duplicates and Sort to avoid problems with future matches
        matchedClasses = [...new Set(matchedClasses)].sort();

        // Check that the matched classes actually changed
        if (this.system.details.detectedClasses !== undefined
          && JSON.stringify(this.system.details.detectedClasses) == JSON.stringify(matchedClasses)
          ) {
          return;
        }

        // Class changed, alert the user we're about to muck with the base stats
        ui.notifications.info(game.i18n.format("ARCHMAGE.UI.classChange",
          { classes: ArchmageUtility.formatClassList(matchedClasses) }));

        // Collect base stats for detected classes
        let base = {
          hp: new Array(),
          ac: new Array(),
          ac_hvy: new Array(),
          shld_pen: new Array(),
          pd: new Array(),
          md: new Array(),
          rec: new Array(),
          rec_num: new Array(),
          mWpn_1h: new Array(),
          mWpn_2h: new Array(),
          rWpn: new Array(),
          skilledWarrior: new Array()
        }

        matchedClasses.forEach(function(item) {
          base.hp.push(CONFIG.ARCHMAGE.classes[item].hp);
          base.ac.push(CONFIG.ARCHMAGE.classes[item].ac_lgt);
          if (CONFIG.ARCHMAGE.classes[item].ac_hvy_pen < 0) {base.ac_hvy.push(CONFIG.ARCHMAGE.classes[item].ac_hvy_pen);}
          else {base.ac_hvy.push(CONFIG.ARCHMAGE.classes[item].ac_hvy);}
          base.shld_pen.push(CONFIG.ARCHMAGE.classes[item].shld_pen);
          base.pd.push(CONFIG.ARCHMAGE.classes[item].pd);
          base.md.push(CONFIG.ARCHMAGE.classes[item].md);
          base.rec.push(CONFIG.ARCHMAGE.classes[item].rec_die);
          base.rec_num.push(CONFIG.ARCHMAGE.classes[item].rec_num || 8); // 8 is the default for 1e classes
          base.mWpn_1h.push(CONFIG.ARCHMAGE.classes[item].wpn_1h);
          if (CONFIG.ARCHMAGE.classes[item].wpn_2h_pen < 0) {base.mWpn_2h.push(CONFIG.ARCHMAGE.classes[item].wpn_2h_pen);}
          else {base.mWpn_2h.push(CONFIG.ARCHMAGE.classes[item].wpn_2h);}
          base.rWpn.push(CONFIG.ARCHMAGE.classes[item].wpn_rngd);
          base.skilledWarrior.push(CONFIG.ARCHMAGE.classes[item].skilled_warrior);
        });

        // Combine base stats based on detected classes
        if (base.skilledWarrior.length == 1) base.skilledWarrior = true;
        else base.skilledWarrior = base.skilledWarrior.every(a => a);
        base.hp = (base.hp.reduce((a, b) => a + b, 0) / base.hp.length);
        base.ac = Math.max.apply(null, base.ac);
        if (Math.min.apply(null, base.ac_hvy) > 0) base.ac = Math.max.apply(null, base.ac_hvy);
        base.shld_pen = base.shld_pen.some(a => a < 0);
        base.pd = Math.max.apply(null, base.pd);
        base.md = Math.max.apply(null, base.md);
        if (base.rec.length == 1) base.rec = base.rec[0];
        else base.rec = (Math.ceil(base.rec.reduce((a, b) => a/2 + b/2) / base.rec.length) * 2);
        if (base.rec_num.length == 1) base.rec_num = base.rec_num[0];
        // TODO: placeholder, waiting for final design
        else base.rec_num = Math.round(base.rec_num.reduce((a, b) => a + b, 0) / base.rec_num.length)
        base.mWpn_1h = Math.max.apply(null, base.mWpn_1h);
        base.mWpn_2h_pen = base.mWpn_2h.every(a => a < 0);
        base.mWpn_2h = Math.max.apply(null, base.mWpn_2h);
        base.rWpn = Math.max.apply(null, base.rWpn);
        let jabWpn = 6;
        let punchWpn = 8;
        let kickWpn = 10;
        if (!base.skilledWarrior) {
          base.mWpn_1h = Math.max(base.mWpn_1h - 2, 4);
          base.mWpn_2h = Math.max(base.mWpn_2h - 2, 4);
          base.rWpn = Math.max(base.rWpn - 2, 4);
          jabWpn -= 2;
          punchWpn -= 2;
          kickWpn -= 2;
        }
        let lvl = this.system.attributes.level.value;
        let shield = false;
        let dualwield = false;
        let twohanded = false;
        // Pick best weapon (and possibly shield)
        base.mWpn = base.mWpn_1h;
        if (matchedClasses.includes("monk")) {
          dualwield = true;
        }
        else if (!base.shld_pen) {
          base.ac += 1;
          shield = true;
        }
        else if (!base.mWpn_2h_pen && base.mWpn_2h > base.mWpn_1h) {
          base.mWpn = base.mWpn_2h;
          twohanded = true;
        }

        // Assign computed values
        data.system.attributes = {
          hp: {base: base.hp},
          ac: {base: base.ac},
          pd: {base: base.pd},
          md: {base: base.md},
          recoveries: {
            dice: `d${base.rec}`,
            base: base.rec_num
            },
          weapon: {
            melee: {
              dice: `d${base.mWpn}`,
              shield: shield,
              dualwield: dualwield,
              twohanded: twohanded
            },
            ranged: {dice: `d${base.rWpn}`},
            jab: {dice: `d${jabWpn}`},
            punch: {dice: `d${punchWpn}`},
            kick: {dice: `d${kickWpn}`}
          }
        };

        // Handle extra recoveries for fighters
        if (matchedClasses.includes("fighter")) {
          data.system.attributes.recoveries.base += 1;
        }

        // Set Key Modifier for multiclasses
        if (matchedClasses.length == 2) {
          // Check that we have the data stored - just in case
          if (CONFIG.ARCHMAGE.keyModifiers[matchedClasses[0]]
            && CONFIG.ARCHMAGE.keyModifiers[matchedClasses[0]][matchedClasses[1]]) {
            let km = CONFIG.ARCHMAGE.keyModifiers[matchedClasses[0]][matchedClasses[1]];
            data.system.attributes.keyModifier = { mod1: km[0], mod2: km[1] };
          } else console.log("Unknown Key Modifier for "+matchedClasses.toString());
        } else {
          // Just set Str/Str, equivalent to disabling the Key Modifier
          data.system.attributes.keyModifier = { mod1: 'str', mod2: 'str' };
        }

        // Enable resources based on detected classes
        data.system.resources = {
          perCombat: {
            momentum: {enabled: matchedClasses.includes("rogue") && !game.settings.get("archmage", "secondEdition")},
            commandPoints: {enabled: matchedClasses.includes("commander")},
            focus: {enabled: matchedClasses.includes("occultist")},
            bravado: {enabled: matchedClasses.includes("rogue") && game.settings.get("archmage", "secondEdition")},
          },
          spendable: {ki: {enabled: matchedClasses.includes("monk")}}
        };
        let busyResources = [];
        for (let cl of matchedClasses) {
          if (CONFIG.ARCHMAGE.classResources[cl]) {
            this._setUpCustomResources(data, CONFIG.ARCHMAGE.classResources[cl], busyResources);
          }
        }

        // Enable the triggers tab for certain classes
        data.flags ||= {}
        data.flags.archmage ||= {}
        data.flags.archmage.showTriggersTab = matchedClasses.some(x => ["bard", "commander", "occultist"].includes(x));
      }
      // Store matched classes for future reference
      data.system.details.detectedClasses = matchedClasses;
    }

    return data;
  }

  // Set up custom resources
  _setUpCustomResources(data, resources, resourcesToAvoid) {
    for (let res of resources) {
      // Find a free custom resource
      let resId = undefined;
      let alreadyConfigured = false;
      for (let key of Object.keys(this.system.resources.spendable)) {
        if (key == "ki") continue;
        let candidate = this.system.resources.spendable[key];
        if (candidate.label == res[0] && candidate.enabled) {
          alreadyConfigured = true;
          break;
        } else if (resourcesToAvoid.includes(key)) {
          continue;
        } else if (!candidate.enabled) {
          resId = key;
          resourcesToAvoid.push(resId);
          break;
        }
      }
      if (alreadyConfigured) break;

      // Configure resource
      data.system.resources.spendable[resId] = {
        current: res.length > 2 ? res[2] : 0,
        enabled: true,
        label: res[0],
        max: res.length > 3 ? res[3] : 0,
        rest: res[1]
      };
    }
  }

  /** @override */
  async _onUpdate(data, options, userId) {
    await super._onUpdate(data, options, userId);

    // Scrolling text for temp hps
    if (options?.fromPreUpdate?.temp) {
      this._showScrollingText(
        options.fromPreUpdate.temp,
        game.i18n.localize("ARCHMAGE.tempHp"),
        {anchor: CONST.TEXT_ANCHOR_POINTS.TOP}
      );
    }
    // Scrolling text for hps
    if (options?.fromPreUpdate?.hp) {
      this._showScrollingText(
        options.fromPreUpdate.hp,
        game.i18n.localize("ARCHMAGE.hitPoints"),
        {anchor: CONST.TEXT_ANCHOR_POINTS.CENTER}
      );
    }
    // Scrolling text for recoveries
    if (options?.fromPreUpdate?.rec) {
      this._showScrollingText(
        options.fromPreUpdate.rec,
        game.i18n.localize("ARCHMAGE.recoveries"),
        {anchor: CONST.TEXT_ANCHOR_POINTS.BOTTOM}
      );
    }
  }

  /**
   * Auto levelup monsters
   * Creates a copy of an NPC actor with the requested delta in levels
   * @param delta {Integer}    The number of levels to add or remove
   *
   * @return mixed
   *   Actor object if actor was duplicated, false otherwise.
   */

  async autoLevelActor(delta) {
    if (!this.type == 'npc' || delta == 0) return false;
    // Convert delta back to a number, and handle + characters.
    delta = typeof delta == 'string' ? Number(delta.replace('+', '')) : delta;

    // Warning for out of bounds.
    if (Math.abs(delta) > 6) ui.notifications.warn(game.i18n.localize("ARCHMAGE.UI.tooManyLevels"));

    // Generate the prefix.
    let suffix = ` (+${delta})`;
    if (delta < 0) suffix = ` (${delta})`;

    // Set the level.
    let lvl = Number(this.system.attributes.level.value || 0) + delta;
    if (lvl < 0 || lvl > 15) {
      ui.notifications.warn(game.i18n.localize("ARCHMAGE.UI.levelLimits"));
      return false;
    }

    // Set other overrides.
    let mul = CONFIG.ARCHMAGE.npcLevelupMultipliers[delta.toString()];
    if (!mul) mul = Math.pow(1.25, delta);
    let overrideData = {
      'name': this.name+suffix,
      'system.attributes.level.value': lvl,
      'system.attributes.ac.value': Number(this.system.attributes.ac.value || 0) + delta,
      'system.attributes.pd.value': Number(this.system.attributes.pd.value || 0) + delta,
      'system.attributes.md.value': Number(this.system.attributes.md.value || 0) + delta,
      'system.attributes.init.value': Number(this.system.attributes.init.value || 0) + delta,
      'system.attributes.hp.value': Math.round(this.system.attributes.hp.value * mul),
      'system.attributes.hp.max': Math.round(this.system.attributes.hp.max * mul),
    };

    // Create the new actor and save it.
    let actor = false;
    // Standalone actors.
    if (!this.parent && !this.pack) {
      actor = await this.clone(overrideData, {save: true, keepId: false});
    }
    // Unlinked tokens.
    else {
      actor = await Actor.create(foundry.utils.mergeObject(this.toObject(false), overrideData));
    }

    // Fix attack and damage
    let atkFilter = /\+\s*(\d+)([\S\s]*)/;
    let inlineRollFilter = /(\d+)?d?\d+(?!\+)/g;
    let itemUpdates = [];

    // Iterate over attacks and actions.
    for (let item of actor.items) {
      let itemOverrideData = {'_id': item.id};
      if (item.type == 'action') {
        // Add delta to attack
        let parsed = atkFilter.exec(item.system.attack.value);
        if (!parsed) continue;
        let newAtk = `[[d20+${parseInt(parsed[1])+delta}`;
        if (!parsed[2].includes("]]")) newAtk += "]]";
        itemOverrideData['system.attack.value'] = newAtk + parsed[2];
      }
      if (item.type == 'action' || item.type == 'trait' || item.type == 'nastierSpecial') {
        // Multiply damage
        for (let key of ["hit", "hit1", "hit2", "hit3", "miss", "description"]) {
          if (!item.system[key]?.value) continue;
          let rolls = [...(item.system[key].value.matchAll(inlineRollFilter))]
          let offset = 0;
          if (rolls.length > 0) {
            let newValue = item.system[key].value;
            rolls.forEach(r => {
              let orig = r[0];
              let newDmg = orig;
              let index = r.index + offset;
              if (orig.includes("d")) newDmg = _scaleDice(orig, mul);
              else newDmg = Math.round(parseInt(orig)*mul).toString();
              // Replace first instance at or around index, might be imprecise but good enough
              newValue = newValue.slice(0, index)+newValue.slice(index).replace(orig, newDmg);
              offset -= (newDmg.length - orig.length);
            });
            itemOverrideData[`system.${key}.value`] = newValue;
          }
        }
      }

      // Append updates to the item update array for later.
      itemUpdates.push(itemOverrideData);
    }

    // Apply all item updates to the new actor.
    actor.updateEmbeddedDocuments('Item', itemUpdates);

    return actor;
  }

  /**
   * Helper method to determine if a character actor is multiclassed
   *
   * @return boolean
   */
  isMulticlass() {
    // If not a character can't be MC
    if (this.type != "character") return false;
    // If we know two or more classes, is MC
    if (this.system.details.detectedClasses?.length > 1) return true;
    // If the KM is configured, is MC - catches 3pp classes
    if (this.system.attributes.keyModifier.mod1 != this.system.attributes.keyModifier.mod2) return true;
    // Is not MC
    return false;
  }
}

function _scaleDice(exp, mul) {
  let y = parseInt(exp.split("d")[1])
  let diceAvg = (y + 1) / 2;
  let target = Math.max(Math.round(parseInt(exp.split("d")[0]) * diceAvg * mul * 2) / 2, 1);
  let diceCnt = 0;
  let correction = "";
  while (target > diceAvg) {
    diceCnt += 1;
    target -= diceAvg;
  }
  // Correct remainder with closest die, +/- 0.5 tolerance due to rounding
  if (target == 1) correction = "1";
  else if (!((target * 2) % 2) && target > 0) correction = `${target / 2}d3`;
  else if (target > 1){
    let corrDie = target * 2 - 1;
    if (corrDie % 2) corrDie -= 1;
    correction = `1d${corrDie}`;
  }
  if (!diceCnt) return correction;
  else if (!correction) return `${diceCnt}d${y}`;
  return `${diceCnt}d${y}+`+correction;
}<|MERGE_RESOLUTION|>--- conflicted
+++ resolved
@@ -778,14 +778,9 @@
             data.wpn.epicBonus = Math.max(0, 5 * (actor.system.attributes.level.value - 7));
             if (data.wpn.epicBonus) {
               wpnTypes.forEach(wpn => {
-<<<<<<< HEAD
                 data.wpn[wpn].dice += `+${data.wpn.epicBonus}`;
-                data.wpn[wpn].diceMin2 += `+${data.wpn.epicBonus}`;
-=======
-                data.wpn[wpn].dice += `+${data.wpn.epicBonus}`
-                data.wpn[wpn].diceSml += `+${data.wpn.epicBonus}`
-                data.wpn[wpn].diceLrg += `+${data.wpn.epicBonus}`
->>>>>>> c5bc534e
+                data.wpn[wpn].diceSml += `+${data.wpn.epicBonus}`;
+                data.wpn[wpn].diceLrg += `+${data.wpn.epicBonus}`;
               });
             }
           }
