--- conflicted
+++ resolved
@@ -362,11 +362,7 @@
     DeleteConfirm: Are you sure you want to delete this?
     effect: Effect
     epic: Epic Feat
-<<<<<<< HEAD
-=======
-    epicDescription: Epic Feat Description
     even: even
->>>>>>> 4a3ff759
     finalVerse: Final Verse
     FullHeal: Full Heal-Up
     FullHealBody: Regain all health, recoveries, and power uses.
