ACTOR:
  TypeCharacter: Character
  TypeNpc: Monster/NPC
ARCHMAGE:
  abilities: Abilities
  abilityName: Ability Name
  abilityScore: Ability Score
  act: Act.
  action: Action
  actions: Actions
  add: Add
  at-will: At-Will
  attack: Attack
  attackMod: Attack Modifier
  attributes: Attributes
  arcane: Arcane
  avatarAlt: Character profile image
  background: Background
  backgrounds: Backgrounds
  baseAC: Base AC
  baseHP: Base HP
  baseMD: Base MD
  basePD: Base PD
  baseRecoveries: Base Recoveries
  biography: Biography
  bonus: Bonus
  bonuses: Bonuses
  byAction: Group by if the Power has an Action or Not
  byGroup: Group by manual Power Group value entry
  byType: Group by Power Type
  calculateHP: Calculate Max HP?
  calculateRecoveries: Calculate Max Recoveries?
  chakra: Chakra
  checkBackground: Background Check
  checkBackgroundFormat: "{name} Background Check"
  checkSkill: Skill Check
  checkSkillFormat: "{name} Skill Check"
  class: Class
  conflicted: Conflicted
  contextApplyDamage: Apply as Damage
  contextApplyDamageHalf: Apply as Half Damage
  contextApplyDamageDouble: Apply as Double Damage
  contextApplyDamageTriple: Apply as Triple Damage
  contextApplyHealing: Apply as Healing
  contextApplyHealingHalf: Apply as Half Healing
  contextApplyTempHealth: Apply as Temp Health
  critModAtk: Crit Modifier (Attack)
  critModDef: Crit Modifier (Defense)
  daily: Daily
  defenses: Defenses
  description: Description
  details: Details
  disengage: Disengage
  disengageShort: Disengage
  disengageAdjustment: Disengage Adjustment
  divine: Divine
  edit: Edit
  effects: Effects
  equipment: Equipment
  equipmentName: Equipment Name
  escalationDieLabel: Escalation Die
  feat: Feat
  feats: Feats
  feature: Feature
  features: Features
  filter: Filter
  filterName: Filter by name
  flavor: Flavor
  flexible: Flexible Attack
  flexibles: Flexible Attacks
  free: Free Action
  groupBy: Group by
  health: Health
  hit: Hit
  hitPoints: Hit Points
  iconRelationships: Icon Relationships
  import: Import Powers
  importSubmit: Import
  incrementalAdvances: Incremental Advances
  initAdjustment: Initiative Adjustment
  initiative: Initiative
  interrupt: Interrupt Action
  inventory: Inventory
  item: Item
  jabWeaponDice: JAB Weapon Dice
  keyMod: Key Modifier
  keyReduced: Reduced to {mod} due to {kmod1}/{kmod2} key modifier
  kickWeaponDice: KICK Weapon Dice
  kin: Kin
  level: Level
  levelFormat: "{level} level"
  loot: Loot
  lvl: Lvl
  magicItems: Magic Items
  maneuver: Maneuver
  maneuvers: Maneuvers
  melee: Melee
  meleeWeaponDice: Melee Weapon Dice
  misc: Misc.
  miscellaneous: Miscellaneous
  miss: Miss
  mod: Mod
  modifyLevel: Adjust
  move: Move Action
  name: Name
  nastierSpecial: Nastier Special
  nastierSpecials: Nastier Specials
  negative: Negative
  newItem: New {item}
  noneOption: "- None -"
  once-per-battle: Per Battle
  oneUniqueThing: One Unique Thing
  other: Other
  others: Other
  positive: Positive
  power: Power
  powerName: Power Name
  powers: Powers
  punchWeaponDice: PUNCH Weapon Dice
  quantity: Quantity
  quick: Quick Action
  race: Race
  ranged: Ranged
  rangedWeaponDice: Ranged Weapon Dice
  rchg: Rchg.
  recharge: Recharge
  recoveries: Recoveries
  recovery: Recovery
  recoveryAdventurer: Potion (Adv.)
  recoveryAdventurerFull: Adventurer Potion
  recoveryApplyHealingLabel: Apply healing?
  recoveryBonusLabel: Recovery bonus?
  recoveryChampion: Potion (Cha.)
  recoveryChampionFull: Champion Potion
  recoveryChatTitle: "{recovery} Recovery"
  recoveryChatTitleHalf: "{recovery} (Half)"
  recoveryDice: Recovery Dice
  recoveryEpic: Potion (Epic)
  recoveryEpicFull: Epic Potion
  recoveryFree: Free
  recoveryFreeChat: Free
  recoveryIconic: Potion (Iconic)
  recoveryIconicFull: Iconic Potion
  recoveryNormal: Normal
  recoveryRoll: Recovery Roll
  resistance: Resistance
  role: Role
  rollAdvantageShort: Adv.
  rollAverageLabel: Average roll?
  rollBonus: Situational Bonus?
  rollBonusPlaceholder: e.g. +1d4
  rollDisadvantageShort: Dis.
  rollFormula: Formula
  rollMode: Roll Mode
  rollNormal: Normal
  save: Save
  saves: Saves
  sharePlayers: Show Players
  sheetActiveEffect: 13th Age Active Effect Sheet
  sheetCharacter: Character Sheet
  sheetItem: Item Sheet
  sheetNPC: NPC Sheet
  size: Size
  sort: Sort
  spell: Spell
  spells: Spells
  standard: Standard Action
  talent: Talent
  talents: Talents
  terrains: Terrains
  tempHp: Temp HP
  tool: Tool
  trait: Trait
  traits: Traits
  type: Type
  uses: Uses
  vulnerability: Vulnerability
  # Settings
  SETTINGS:
    automateBaseStatsFromClassHint: Automatically populate AC, PD, MD, base HP, Recovery and Weapon dices based on class name(s).
    automateBaseStatsFromClassName: Automatically compute base stats
    automateHPConditionsHint: If enabled, the Staggered and Dead conditions will be automatically applied and removed after hp changes. Disable this if you are using custom conditions via modules such as Combat Utility Belt - it is implicitly disabled if that module is active.
    automateHPConditionsName: Auto-manage Dead and Staggered
    ColorblindHint: Change the colors of the power cards to a more accessibile color palette.
    ColorblindName: Enable Colorblind Accessibility Mode
    ColorblindOptioncolorBlindBY: Tritanopia (Blue/Yellow)
    ColorblindOptioncolorBlindRG: Protanopla / Deutanopla (Red/Green)
    ColorblindOptionDefault: Default Colors
    extendedStatusEffectsHint: If enabled extends the official status list with a handful of useful token markers.
    extendedStatusEffectsName: Extended Status Effects List
    hideExtraRollsHint: If enabled, powers with multiple attack rolls will display at most one attack per targeted token if any is targeted.
    hideExtraRollsName: Limit extra rolls to targeted tokens
    hideInsteadOfOpaqueHint: Enable this if you prefer not seeing inactive details at all.
    hideInsteadOfOpaqueName: Hide inactive Features / Triggers instead of making them faded-out
    initiativeDexTiebreakerHint: If enabled initiative ties will be resolved using the initiative modifier; if not, monsters win by default.
    initiativeDexTiebreakerName: Initiative Modifier as Tiebreaker
    multiTargetAttackRollsHint: Enable this to automatically duplicate inline attack rolls for multi-target powers based on the number of targets.
    multiTargetAttackRollsName: Multi-Target Attack Rolls
    nightmodeHint: Reverse the sheet color scheme into a darkened night mode.
    nightmodeName: Night Mode
    rechargeOncePerDayHint: Attempt to recharge powers on quick rests only once (true) or re-attempt after every quick rest (false)?
    rechargeOncePerDayName: Recharge once per day only
    RoundUpDamageApplicationHint: When applying damage (or healing) via the right-click context menu, should it round up (true) or round down (false)? Default is true (round up). This will be applied the same way for both characters and NPCs.
    RoundUpDamageApplicationName: Round damage/healing up (true) or down (false)
    secondEditionHint: Turn this on to use the 13th Age second edition playtest rules, off if you'd prefer the regular rules.
    secondEditionName: Use 2e Playtest Rules
    ShowDebugLogsHint: Turn this on for bug reports
    ShowDebugLogsName: Show debug logs?
    showDefensesInChatHint: Enable this to display a list of targeted defenses in the attack line of chat power cards.
    showDefensesInChatName: Show target(s) defense(s) in chat
    staggeredOverlayHint: If enabled the staggered condition will be automatically applied as a token overlay instead of a normal condition.
    staggeredOverlayName: Staggered as overlay
    sheetTooltipsHint: Adds tooltips to sheets containing relevant SRD rules and tips. May be most useful when first learning the system or for the GM who only references player sheets occasionally. Client setting.
    sheetTooltipsName: Sheet tooltips
    showPrivateGMAttackRollsHint: Shows 3D dice and their result for item/attack rolls to players when the GM's roll mode it set to "Private GM roll". Only the dice are shown, not the chat cards. Dice rolls may be useful to know for players (in cases such as the Fighter's Counter-Attack).
    showPrivateGMAttackRollsName: Show 3D dice for private GM rolls
    tourVisibilityAll: Everyone can see tours
    tourVisibilityGM: Only the GM can see tours
    tourVisibilityHint: When new versions of 13th Age are released, the system will display a tour of the changes. Use this setting to determine who should see the tours (or if they should be disabled).
    tourVisibilityName: Features tour visibility
    tourVisibilityOff: Tours are disabled
    UnboundEscDieHint: Enable this setting to let the escalation die go above 6 and below 0 when manually adjusted (still remains limited when counting by the current round).
    UnboundEscDieName: Unlimited Escalation Die
  AUTOLEVEL:
    confirm: Confirm (create duplicate)
    help: Use this form to create a copy of this actor with its stats (including attacks) adjusted to the new level.
    newLevel: New Level
  # Characters
  CHARACTER:
    RESOURCES:
      commandPoint: Command Point
      commandPoints: Command Points
      commandPointsGained: Gained {points} command points.
      custom1: Custom Resource 1
      custom2: Custom Resource 2
      custom3: Custom Resource 3
      custom4: Custom Resource 4
      custom5: Custom Resource 5
      custom6: Custom Resource 6
      custom7: Custom Resource 7
      custom8: Custom Resource 8
      custom9: Custom Resource 9
      focus: Focus
      ki: Ki
      momentum: Momentum
      recoveries: Recoveries
      recovery: Recovery
      rhythm: Combat Rhythm
    RHYTHMCHOICES:
      none: None
      offense: Offense
      defense: Defense
  CHARACTERFLAGS:
    initiativeAdvHint: Human racial feat to roll 2d20 for initiative and keep the higher roll.
    initiativeAdvName: Quick to Fight
  CHARACTERSETTINGS:
    bg1: Background 1
    bg2: Background 2
    bg3: Background 3
    bg4: Background 4
    bg5: Background 5
    bg6: Background 6
    bg7: Background 7
    bg8: Background 8
    dualwield: Dual-Wielding
    i1: Icon 1
    i2: Icon 2
    i3: Icon 3
    i4: Icon 4
    i5: Icon 5
    settings: Settings
    shield: Shield
    twohanded: Two-handed Weapon
  INCREMENTALS:
    abilityScoreBonusHint: +1 to 3 abilities (3rd/6th/9th Level)
    abilityScoreBonus2eHint: +1 to ability scores (3rd/6th/9th Level)
    abilityScoreBonusName: Ability Score Bonus
    extraMagicItemHint: Carry an extra Magic Item without becoming overwhelmed by Quirks
    extraMagicItemName: Magic Item
    featHint: Choose one feat as if you were the next level
    featName: Feat
    featureHint: Choose one class feature as if you were the next level
    featureName: Feature
    hpHint: Increase your HP as if you were the next level
    hpName: Hit Points
    iconRelationshipPointHint: Gain an extra Icon relationship point (4th/7th Level)
    iconRelationshipPointName: Icon Relationship Point
    powerSpell1Hint: Choose a power / spell as if you were the next level
    powerSpell1Name: Power / Spell
    powerSpell2Hint: Choose a power / spell as if you were the next level
    powerSpell2Name: Power / Spell
    powerSpell3Hint: Choose a power / spell as if you were the next level
    powerSpell3Name: Power / Spell
    powerSpell4Hint: Choose a power / spell as if you were the next level
    powerSpell4Name: Power / Spell
    powerSpellHint: Choose a power / spell as if you were the next level
    powerSpellName: Power / Spell
    skillsHint: Add +1 to all skill rolls
    skillsName: Skills
    talentHint: Choose one talent as if you were the next level
    talentName: Talent
    # 2E
    recoveryName: Recovery
    recoveryHint: Gain extra recovery dice as if you were the next level
    skillInitiativeName: Skills & Initiative
    skillInitiativeHint: Add +1 to all skill and initiative checks
    abilMultiplierName: Ability Multiplier
    abilMultiplierHint: Double/quadruple the ability modifier contribution to damage and healing (4th/7th level)
  COINS:
    copper: Copper
    copperHint: 10 Copper = 1 Silver
    gold: Gold
    goldHint: 1 Gold = 10 Silver
    platinum: Platinum
    platinumHint: 1 Platinum = 10 Gold
    silver: Silver
    silverHint: 1 Silver = 10 Copper
  DIALOG:
    CUP:
      title: 13th Age Community Use Policy
      content: "This system for Foundry VTT uses trademarks and/or copyrights owned by Fire Opal Media Inc., which are used under the Fire Opal Media Inc., 13th Age Community Use Policy. We are expressly prohibited from charging you to use or access this content. This system for Foundry VTT is not published, endorsed, or specifically approved by Fire Opal Media."
  PREPOPULATE:
    help: "Click the checkboxes to the left of any powers you would like to add, and then click submit to add them to your character. You can click any power's name to expand it and view its text and available feats."
# Ability Scores
  str:
    key: STR
    label: Strength
  dex:
    key: DEX
    label: Dexterity
  con:
    key: CON
    label: Constitution
  int:
    key: INT
    label: Intelligence
  wis:
    key: WIS
    label: Wisdom
  cha:
    key: CHA
    label: Charisma
  # Defenses
  ac:
    key: AC
    label: Armor Class
    stats: Con/Dex/Wis
  pd:
    key: PD
    label: Physical Defense
    stats: Str/Con/Dex
  md:
    key: MD
    label: Mental Defense
    stats: Int/Wis/Cha
  GROUPS:
    actionType: Action
    group: Custom Groups
    powerSource: Class/Race/Item
    powerType: Type
    powerUsage: Usage
  MONKFORMS:
    aelabel: Monk AC bonus
    finishing: finishing
    flow: flow
    opening: opening
  RESTS:
    full: Refill on Full Heal-Up
    fullreset: Clear on Full Heal-Up
    header: On resting
    none: Do nothing
    quick: Refill on Quick Rest
    quickreset: Clear on Quick Rest
  SORTS:
    custom: Custom
    level: Level
    name: Name
  INVENTORY:
    equipment: Magic Items
    loot: Loot
    tool: Tools
  ITEM:
    acBonus: AC Bonus
    active: Active
    arcaneBonus: Arcane Spell / Arcane Attack Bonus
    attackBonuses: Attack Bonuses
    chakraSlot: Chakra Slot
    defenseBonuses: Defense Bonuses
    disengageBonus: Disengage Bonus
    divineBonus: Divine Spell / Divine Attack Bonus
    escalationBlockedHint: Denies usage of Escalation Die
    critModBonus: Critical Hit Modifier Bonus
    critModBonusHint: +1 means you would crit on 19+, etc.
    critDefBonus: Critical Hit Defense Bonus
    critDefBonusHint: +1 means something that would crit you on 20 crits you on 19+, etc.
    group: Things with the same group will be grouped together
    hpBonus: HP Bonus
    mdBonus: MD Bonus
    meleeBonus: Melee Attack Bonus
    pdBonus: PD Bonus
    price: Price
    pricePlaceholder: 1,000gp
    quantity: Quantity
    rangedBonus: Ranged Attack Bonus
    recoveriesBonus: Recoveries Bonus
    saveBonus: Save Bonus
    saveBonusHPTreshold: Save Bonus HP Threshold
    usesMax: Maximum Uses
    usesMaxHint: Number of uses per battle/day, usually 1
    usesRemaining: Uses Remaining
    usesRemainingHint: Number of remaining uses, usually the same as Max Uses
  CHAKRA:
    armor: Armor, robe, shirt, tunic
    armorBonus: "Default Bonus: Armor Class"
    armorLabel: Armor
    arrow: Arrow, crossbow bolt, slingstone
    arrowLabel: Arrow
    belt: Belt, swordbelt, kilt, girdle
    beltBonus: "Default Bonus: Recoveries"
    beltLabel: Belt
    book: Book, scroll, manual, grimoire
    bookLabel: Book
    boots: Boots, sandals, slippers, shoes
    bootsBonus: "Default Bonus: Disengage Checks"
    bootsLabel: Boots
    cloak: Cloak, mantle, cape
    cloakBonus: "Default Bonus: Physical Defense"
    cloakLabel: Cloak
    glove: Glove, gauntlet, mitt
    gloveLabel: Glove
    helmet: Helmet, circlet, crown, cap
    helmetBonus: "Default Bonus: Mental Defense"
    helmetLabel: Helmet
    melee: Weapon, melee
    meleeLabel: Melee
    necklace: Necklace, pendant
    necklaceBonus: "Default Bonus: Save bonus"
    necklaceLabel: Neck
    none: None
    noneLabel: ""
    noBonus: No default bonus, depends on the item
    ranged: Weapon, ranged
    rangedLabel: Ranged
    ring: Ring
    ringLabel: Ring
    shield: Shield
    shieldBonus: "Default Bonus: Hit points"
    shieldLabel: Shield
    staff: Staff (implement)
    staffBonus: "Operates as both a Wand and a Symbol"
    staffLabel: Staff
    symbol: Symbol, holy relic, sacred sickle (implement)
    symbolBonus: "Default Bonus: Divine Attack and Damage"
    symbolLabel: Symbol
    wand: Wand (implement)
    wandBonus: "Default Bonus: Arcane Attack and Damage"
    wandLabel: Wand
    weaponBonus: "Default Bonus: Attack and Damage"
    wondrous: Wondrous item
    wondrousLabel: Wondrous
  CHAT:
    actionType: Action Type
    adventurer: Adventurer Feat
    always: Always
    alwaysPlaceholder: Some effect that always happens
    alwaysTitle: Effects that always happen, regardless of circumstances or rolls
    attack: Attack
    attackPlaceholder: "[[d20+@str.mod+@std]] vs. AC"
    attackTitle: Attack formula, such as "[[d20+@str.mod+@std]] vs. AC"
    breathWeapon: Breath Weapon
    Cancel: Cancel
    castBroadEffect: Cast for Broad Effect
    castPower: Cast for Power
    champion: Champion Feat
    CmdPtsReset: reset to 1
    complicatedAdvantages: Complicated Advantages
    crit: Crit
    critPlaceholder: Additional effects on a crit
    Delete: Delete
    DeleteConfirm: Are you sure you want to delete this?
    DeleteConfirmTitle: Confirm deletion
    desperateRecharge: Desperate Recharge
    effect: Effect
    epic: Epic Feat
    even: even
    finalVerse: Final Verse
    FullHeal: Full Heal-Up
    FullHealBody: Regain all health, recoveries, and power uses.
    FullHealHP: reset to maximum
    group: Group
    hit: Hit
    hitPlaceholder: "[[@wpn.m.dice+@str.dmg]] damage"
    hitTitle: Effects on successful hit, for example "[[@wpn.m.dice+@str.dmg]] damage"
    hit1: Special Hit (1)
    hit2: Special Hit (2)
    hit3: Special Hit (3)
    hitEven: Even Hit
    hitEvenTitle: Effects that happen on even hits
    hitOdd: Odd Hit
    hitOddTitle: Effects that happen on odd hits
    HP: HP
<<<<<<< HEAD
=======
    iconic: Omega Feat
>>>>>>> 80328aa3
    ItemReset: uses restored to
    KiReset: reset to
    embeddedMacro: Embedded Macro
    embeddedMacroSummary: Edit the embedded macro that will be run on use.
    embeddedMacroSummaryTooltip: The macro will be run if the item is used/rolled. Context is passed as arguments.
    embeddedMacroPermissionError: Cannot execute embedded macro - request permission for this user to your GM!
    miss: Miss
    missPlaceholder: Damage equal to your level ([[@lvl]])
    missTitle: Effects that happen on a miss, such as "Damage equal to your level ([[@lvl]])"
    missEven: Even Miss
    missEvenPlaceholder: Effects that happen on even misses
    missOdd: Odd Miss
    missOddPlaceholder: Effects that happen on odd misses
    MomentReset: lost
    natural: natural
    NoResources: Not enough resources
    NoUses: No uses left
    NoUsesMsg: No uses left, are you sure you want to use this?
    numbersOnly: Numbers only, such as '16'
    odd: odd
    powerLevel: Level
    powerSource: Power Source
    powerSourceName: Source Name
    powerSourcePlaceholder: Wizard
    powerSourceTitle: The source this power was gained from (e.g. Wizard).
    powerSourceTypeTitle: The type of source this power was gained from.
    powerOriginName: Original Name
    powerOriginNamePlaceholder: Fireball
    powerOriginTitle: Original power name when the power's name is customized for any reason (such as the wizard's polysyllabic verbalizations talent).
    powerType: Power Type
    powerUsage: Power Usage
    QuickRest: Quick Rest
    QuickRestBody: Regain per-battle powers, roll to recharge spent recharge powers, and roll recoveries to heal above 50% health.
    QuickRestHP: rolled {recoveries} healing {hp} HP
    range: Range
    rangePlaceholder: Melee attack or Ranged spell
    rangeTitle: Range of the power, such as 'Meele attack' or 'Ranged spell'
    recharge: Recharge
    rechargeHint: Numbers only, such as '16' (recharges on a roll of 16+)
    RechargeFail: recharge failed
    RechargeLabel: Rolling recharge
    RechargeRoll: Recharge Roll
    RechargeSucc: recharged
    resources: Resources
    resourcesPlaceholder: -2 command points
    Rest: Rest
    Rests: Rests
    sequencerDesc: Configure a sequencer animation.
    sequencerTarget: Sequencer File (Target)
    sequencerRay: Sequencer File (Ray)
    sequencerSelf: Sequencer File (Self)
    sequencerReverse: Reverse Sequence
    special: Special
    spellChain: Chain Spell
    spellLevel2: 2nd Level Spell
    spellLevel2Placeholder: "[[2d6]] damage"
    spellLevel3: 3rd Level Spell
    spellLevel3Placeholder: "[[3d6]] damage"
    spellLevel4: 4th Level Spell
    spellLevel4Placeholder: "[[4d6]] damage"
    spellLevel5: 5th Level Spell
    spellLevel5Placeholder: "[[5d6]] damage"
    spellLevel6: 6th Level Spell
    spellLevel6Placeholder: "[[6d6]] damage"
    spellLevel7: 7th Level Spell
    spellLevel7Placeholder: "[[7d6]] damage"
    spellLevel8: 8th Level Spell
    spellLevel8Placeholder: "[[8d6]] damage"
    spellLevel9: 9th Level Spell
    spellLevel9Placeholder: "[[9d6]] damage"
    spellLevel10: 10th Level Spell
    spellLevel10Placeholder: "[[10d6]] damage"
    spellLevelTrigger: Level Spell
    rollTable: RollTable
    rollTablePlaceholder: Sneak Attack
    rollTableTitle: Name of a roll table to roll on use (only text supported)
    sustainedEffect: Opening and Sustained Effect
    sustainOn: Sustain On
    sustainOnTitle: Numbers only, such as '16' (is sustained on a roll of 16+)
    target: Target
    targetPlaceholder: "[[1d3]] nearby enemies"
    targetTitle: Targets for this power, such as "[[1d3]] nearby enemies", determines how many attacks are rolled
    tier: Tier
    trigger: Trigger
    triggerPlaceholder: Natural even miss
    triggerTitle: Trigger for this power, such as 'Natural even miss'
    triggerVsRegex: "(\\[\\[.+?\\]\\]).*(vs.*)"
    unambiguousAdvantages: Unambiguous Advantages
    Use: Use
  TERRAINS:
    label: Terrains Present
    none: None
    caveDungeonUnderworld: Cave, Dungeon, Underworld
    forestWoods: Forest, Woods
    iceTundraDeepSnow: Ice, Tundra, Deep Snow
    migration: Koru Behemoth
    mountains: Mountains
    plainsOverworld: Plains, Overworld
    ruins: Ruins
    swampLakeRiver: Swamp, Lake, River
  TARGETING:
    '2': two
    '3': three
    '4': four
    '5': five
    '6': six
    '7': seven
    '8': eight
    '9': nine
    all: all
    crescendoSpecial: You can choose more than one target for this spell, but you take a –2 penalty when attacking two targets, a –3 penalty for three targets, and so on.
    each: each
    every: every
    random: random
  SAVE:
    death: Death Save
    disengage: Disengage
    easy: Easy Save
    easyShort: Easy
    failure: Failed
    hard: Hard Save
    hardShort: Hard
    lastGasp: Last Gasp Save
    normal: Normal Save
    normalShort: Normal
    success: Succeeded
  EFFECT:
    AE:
      arcane: Arcane
      critHitBonus: Critical Hit Bonus
      critHitDefense: Critical Hit Defense
      delete: Delete Effect
      divine: Divine
      edit: Edit Effect
      negativeRecovery: Negative Recovery Penalty
      new: New Effect
      toggle: Toggle Effect
    StatusAsleep: Asleep
    StatusBlessed: Blessed
    StatusBonusDefenses: Bonus Defenses
    StatusBuffed: Buffed
    StatusConfused: Confused
    StatusCursed: Cursed
    StatusDazed: Dazed
    StatusDead: Dead
    StatusDebuffed: Debuffed
    StatusEmpowered: Empowered
    StatusFear: Fear
    StatusFireShield: Fire Shield
    StatusFlying: Flying
    StatusGrabbed: Grabbed
    StatusHampered: Hampered
    StatusHindered: Hindered
    StatusHelpless: Helpless
    StatusHidden: Hidden
    StatusHolyShield: Holy Shield
    StatusIceShield: Ice Shield
    StatusLastGasps: Last Gasps
    StatusMageShield: Mage Shield
    StatusOngoingDamage: Ongoing Damage
    StatusReducedDefenses: Reduced Defenses
    StatusRegen: Regeneration
    StatusShining: Radiating Light
    StatusShocked: Shocked
    StatusStaggered: Staggered
    StatusStuck: Stuck
    StatusStunned: Stunned
    StatusUnconscious: Unconscious
    StatusVulnerable: Vulnerable
    StatusWeakened: Weakened
  UI:
    errMacroSyntax: There was an error in your macro syntax. See the console (F12) for details.
    errNotEnoughCP: You don't have enough Command Points to use this command. Use anyway?
    errNotEnoughKi: You don't have enough Ki to use this power. Use anyway?
    errNoMomentum: You need Momentum to use this power. Use anyway?
    errNoFocus: You need Focus to use this power. Use anyway?
    errNoRecoveries: You don't have any recoveries left. Use anyway?
    errNoRhythm: You need to enter your Combat Rhythm to use this power. Use anyway?
    errNoCustomResource: "You don't have enough {res}. Use anyway?"
    errNotInteger: must be an integer number
    errNoInitiativeOutsideCombat: Can't roll initiative without an encounter in the combat tracker.
    errOnlyTextRolltables: Only text Roll Tables are supported for now.
    warnMacroOnlyOwnedItems: You can only create macro buttons for owned Items.
    warnMacroItemNotFound: Could not find item {item}. You may need to delete and recreate this macro.
    warnMacroItemNotOnActor: Your controlled Actor does not have an item named {item}.
    noToken: No token selected.
    tooManyLevels: Changing a monster by more than 6 levels is not recommended.
    levelLimits: Level can't increase above 15 or decrease below 0.
    classChange: "Class change detected, base stats adjusted: {classes}."
  MIGRATIONS:
    start: 'Applying 13th Age System Migration version {version}. Please be patient and do not close your game or shut down your server.'
    complete: "13th Age System Migration to version {version} completed!"
    updateActors: 'Updating world actors'
    updateCompendiums: 'Updating world compendiums'
    updateItems: 'Updating world items'
    updateTokens: 'Updating world tokens'
    updateCompendiumActors: 'Updating compendium actors: {pack}'
    updateCompendiumItems: 'Updating compendium items: {pack}'
    updateCompendiumScenes: 'Updating compendium scenes: {pack}'
    '1_19_0': "13th Age 1.19.0: Updating NPC initiative to use a flat number and not calculate it based on level."
    '1_24_0': "13th Age 1.24.0: Updating PC initiative to remove the Improved Initiative flag."
    '1_25_0': "13th Age 1.25.0: Updating Powers cost field to new resources syntax."
    '1_26_0': "13th Age 1.26.0: Updating Powers feat structure."
  TOOLTIP:
    portrait: Portrait image.<br>Click to edit (may need permissions).
    pcAbility: |
      Ability Scores (or <b>Abilities</b>) are distributed during character creation to fit the character you want to portray and can be increased upon reaching certain levels. The <b>Modifier</b> (or <b>Mod</b>) is derived from this value. The character level acts as a bonus.
    pcAbilitySuffix: |
      Click to roll a <b>Skill Check</b> based on this ability. You can optionally apply a <b>Background</b> and <b>Situational Bonus</b> in the roll dialog.
    pcAbilitystr: |
      <b>Strength</b> represents bodily power and capacity for force. It's used for <b>melee attack and damage rolls</b> (for most classes), <b>Skill checks</b> (whether for athletic activities, physical intimidation or other things) and <b>Physical Defense</b> (<b>PD</B>). Especially important for Fighters, Barbarians and Paladins.
    pcAbilitycon: |
      <b>Constitution</b> represents toughness, endurance and stamina. It's used for character determining <b>Hit Points</b>, <b>Armor Class</b> (<b>AC</b>), <b>Physical Defense</b> (<b>PD</B>) and <b>Skill Checks</b> (for things that require endurance). This is important for all classes (except Necromancers).
    pcAbilitydex: |
      <b>Dexterity</b> represents hand-eye coordination, agility, reflexes and balance. It's used for <b>ranged attack and damage rolls</b> (with weapns, for most classes), <b>Armor Class</b> (<b>AC</b>), <b>Physical Defense</b> (<b>PD</B>) and <b>Skill Checks</b> (for things like picking locks, balancing or sneaking). Most important for Rogues, and anyone who wants to be a skilled archer.
    pcAbilityint: |
      <b>Intelligence</b> represents capacity for analytical and abstract thought and the ability to recall knowledge. It's used for <b>Mental Defense</b> (<b>MD</b>), <b>Skill Checks</b> and spellcasting for some classes, like Wizards and Necromancers.
    pcAbilitywis: |
      <b>Wisdom</b> represents intuiton, insight and perceptiveness, being in tune with and aware of one's surroundings. It's used for <b>Mental Defense</b> (<b>MD</b>), <b>Armor Class</b> (<b>AC</b>), <b>Skill Checks</b> (like determining an NPCs motivation, healing the wounded or <b>Stabilizing</b> an unconscious ally) and spellcasting for some classes, like Clerics and Druids.
    pcAbilitycha: |
      <b>Charisma</b> represents social grace and force of personality. It's used for <b>Mental Defense</b> (<b>MD</b>), <b>Skill Checks</b> (like bluffing or influencing people, pretending to be someone else, intimdating people or handling animals), spellcasting for some classes (like Sorcerer) and Paladin class features.
    pcBackground: |
      {desc}
      Backgrounds represent pieces of a character's history and experience.
      It helps to keep Backgrounds broad enough to encompass multiple skills while being specific enough to connect your character to the world – to a region, faction, people or goal.
      The sheet options can be used to hide unused backgrounds or to add more.
      Click the die icon to roll a check based on this background. You can choose which <b>Ability</b> to use and optionally apply a <b>Situational Bonus</b> in the roll dialog.
    pcClass: |
      Character class (for example, "Fighter")
      Determines things like available talent, powers, feats and base stats. Also provides a <b>+2</b> bonus to one of your ability scores.
      Base stats are adjusted automatically when this field is edited. For this to work, the spelling must match exactly.
      You may want to adjust whether you use a shield, a two handed weapon or dual wielding in the sheet settings.
      For custom classes, stats need to be set in the sheet settings manually. Foundry modules can add more classes.
      For multiclassing, multiple class names can be used, like "Fighter/Barbarian". You may need to adjust the key modifiers to use in the sheet settings.
    pcDeathSaves: |
      Dying player characters (at 0 HP or below) need to make <b>Death Saves</b> at the start of each of their turns and can't take other actions.
      Death saves are a <b>Hard</b> (16+) save. On success, use a recovery to return to consciousness and recover HP. On a natural 20, you can also act normally during that turn.
      On a 15 or less, you take one step toward the grave. After the <b>fourth</b> failed death save in a single battle, you <b>die</b>.
      You also die when you reach negative HP equal to half your maximum HP or when running out of <b>Last Gasp</b> saves.
      A dying character can be <b>stabilized</b> with a DC 10 healing skill check using Wisdom as a <b>Standard Action</b>, which is wasted on failure. On a 25+, the check becomes a <b>Quick Action</b> instead.
      Feeding a dying character a <b>healing potion</b> gets them conscious and back on their feet, but always takes a <b>Standard Action</b>.
      Death saves only reset <b>after a battle</b> (Foundry handles this during <b>Quick Rest</b>).
    pcDefenses: |
      <b>Armor Class</B> (<b>AC</b>) is based on the middle value of <b>Strength</b>, <b>Dexterity</b> or <b>Wisdom</b>. Protects against weapon attacks, both melee and ranged.
      <b>Physical Defense</B> (<b>PD</b>) is based on the middle value of <b>Strength</b>, <b>Constitution</b> or <b>Dexterity</b>. Protects from other physical attacks, like many spells.
      <b>Mental Defense</B> (<b>MD</b>) is based on the middle value of <b>Intelligence</b>, <b>Wisdom</b> or <b>Charisma</b>. Protects against mental attacks, like many spells.
      Effects and attacks need to <b>meet or beat</b> these values.
      Exact values are determined by class, the relevant ability modifier and character level.
    pcEngagement: |
      In battle, everyone is either <b>engaged</b> or <b>unengaged</b> (<b>free</b>). Allies engaged with the same foe are considered next to each other.
      <b>Free</b> characters can move freely, use ranged attacks, etc. If they try to move past a <b>free</b> foe, that foe usually has the option to intercept them (which engages them and usually stops the movement for this turn). Free characters can't use melee attacks or close-quarter attacks until they engage.
      <b>Engaged</b> characters are in meele with one or more foes. They can use melee attacks and close-quarter spells against those foes. They can use ranged attacks and non-close-quarters spells, but draw opportunity attacks from <b>all</b> foes that are engaging them that <i>aren't</i> targets of the attack. Moving away also draws opportunity attacks from <b>all</b> engaged foes.
      <b>Opportunity Attacks</b> are single basic melee attacks made as a free action.
      You can use your <b>Move Action</b> to <b>Disengage</b>. This is a <b>Normal</b> (11+) save. On a success, you disengage and can move normally without drawing opportunity attacks. If you fail, you don't move and lose your move action for that turn and remain engaged, but don't take any opportunity attacks either.
    pcHitpoints: |
      Hit Points are determined by class, constitution modifier and level.
      Hit Points are an abstraction around health, stamina and will to fight. Every creature has hit points.
      Player characters (and often enemies) are <b>Staggered</b> at <b>half</b> of their hit points and below, at which point some powers, spells, monster attacks and other things work differently.
      You slay (or knock out) enemies at 0 HP. Player characters fall <b>Unconscious</b> and can't take any actions besides rolling a <b>Death Save</b>, which they need to do at the start of each of their turns. Hover over <b>Death Saves</b> for more information.
      You can have <b>negative HP</b>, so you still take damage at 0 HP. When you reach half your maximum Hit Points, you <b>die instantly</b>. Negative Hit Points are ignored when healing and using recoveries. Always start counting from 0 then.
      Hit Points can be regained by using <b>Recoveries</b>, <b>Potions</b> and some spells and powers.
      A <b>Full Heal-Up</b> resets HP back to full. When <b>Leveling Up</b> (or taking the <b>Incremental Advance</b> for Hit Points), your current Hit Points increase by the same amount as your Maximum Hit Points.
      <b>Temporary Hit Points</b> don't stack and are used up before normal Hit Points. They reset to 0 when rolling initiative and after each battle.
    pcIconRelationship: |
      Icons are the most known and important NPCs and their factions in your campaign.
      Your character's relationship to some of these icons (whether <i>positive</i>, <i>negative</i> or <i>conflicted</i>) will result in occasional <b>Advantages</b> (sometimes with <b>Complications</b> attached).
      Click to roll icon dice, one per relationship point. For each point, Foundry shows a small symbol you can click to toggle between used (or empty), <b>5</b> (<b>Complicated Advantage</b>) or <b>6</b> (<b>Unambiguous Advantage</b>).
    pcInitiative: |
      Initiative is a D20 roll, with <b>Dexterity</b> modifier and class level as bonus.
      In combat, combatants act in initiative order. Initiative is determined <b>once</b> at the beginning of combat.
      You can choose to <b>Delay</b> your turn, taking no action and then act normally on whatever initiative count you decide to act. By doing this, you voluntarily reduce your initiative for the rest of the combat.
      Click to roll initiative (only useable if an encounter exists in Foundry's Combat Tracker).
    pcLastGaspSaves: |
      Some effects offer <b>Last Gasp Saves</b> instead of instantly affecting (or killing) a character.
      On their first turn while being affected by <b>Last Gasp Saves</b>, a character can take only one action (a <b>Standard Action</b>, <b>Quick Action</b> or moving). Afterwards, they roll a <b>Hard</b> save (16+). If this fails, they are now <b>Helpless</b> and can take no further actions except to roll more last gasp saves.
      Like for <b>Death Saves</b>, they now roll another <b>Hard</b> save (16+) at the beginning of each of their turns and a single success means the character has thrown off the condition and will act normally on their next turn, while a natural 20 means they can take their normal turn immediately.
      Failing <b>four</b> Last Gasp saves means the effect fully succeeds and the character turns to stone, is liquefied or whatever else they were saving against.
      An ally next to a character making Last Gasp saves can use a <b>Standard Action</b> to <b>help</b> shake off the effect, which allows the affected character to roll a bonus last gasp save that does not count against the four total if failed, and only requires a <b>Normal</b> save (11+).
    pcName: |
      Character name (for example, "Helen")
      Consider the setting's lore and the character's upringing and backgrounds for inspiration.
      Does the character carry a title from a background?<br>Have they earned a funny nickname?<br>Maybe another player and you want to play siblings and share a last name?
      It's usually good to avoid recognizable names from real life and media.
      Examples:<br><i>Bobert the Barbarian</i><br><i>Bree "Apple" Goodbarrel</i><br><i>Shemra</i><br><i>Sir Richard Highhome</i>
    pcLevel: |
      Character level (from <b>1</b> to <b>10</b>)
      Characters scale strongly by level. For example, each level increases <b>Attack Bonus</b>, number of <b>Damage Dice</b>, <b>Skill Checks</b>, <b>Hit Points</b>, <b>Defenses</b>, <b>Initiative</b> and number of <b>Recovery Dice</b> (but not <b>Recoveries</b>).
      Levels are divided into three tiers:<br>Levels 1 to 4 are considered <b>Adventurer</b> tier.<br>Levels 5 to 7 are considered <b>Champion</b> tier.<br>Levels 8 to 10 are considered <b>Epic</b> tier.
      Upon reaching a new tier, characters scale even more strongly, new options (like <b>Champion</b> or <b>Epic</b> tier feats) become available and the story threats usually become more far-reaching and dangerous as well.
    pcRace: Character race (for example, "Dwarf")
    pcRaceV2: Character kin (for example, "Dwarf")
    pcRaceDesc: |
      Provides a <b>+2</b> bonus to one of your ability scores. The bonus can't be stacked with the class bonus.
      May also provide some additional powers.
      Your choice usually won't limit your class selection.
      Common choices are often <i>Human</i>, <i>Dwarf</i>, <i>Elf</i>, <i>Gnome</i>, <i>Half Elf</i>, <i>Half Orc</i> and <i>Halfling</i>.
      For other choices or mixed ancestry, talk to your GM.
    pcRecoveries: |
      Recoveries are used to restore <b>Hit Points</b>.
      Many powers, spells and potions grant uses of recoveries. Some grant <b>Free Recoveries</b>, which don't consume recoveries.
      Player characters can use a <b>Standard Action</b> to <b>Rally</b> and use <b>one Recovery</b> to regain lost <b>Hit Points</b>. A character that already rallied in a battle needs to pass a <b>Normal</b> save (11+) each time before they can rally again. If they fail, they retain their action but can't rally that turn.
      During a <b>Quick Rest</b>, you can choose to use as many recoveries as you have available. If you are <b>Staggered</b>, you <b>must</b> try to heal yourself using recoveries, spells or other means.
      When using a recovery, you roll a recovery die for each level and add the constitution modifier at the end, regaining this many HP. (The constitution bonus is doubled at <b>Champion</b> levels, and tripled at <b>Epic</b> levels.)
      The recovery die size and number of recoveries available depend on each class and can be improved by various talents and feats.
      If you take an action or are affected by something that requires a recovery but have none left, you get half the healing you would otherwise get and take a stacking -1 penalty to all defenses and attack rolls until your next <b>Full Heal-Up</b>. This is supported in Foundry as <b>negative recoveries</b> (you can set the number of remaining recoveries to <b>-3</b>, for example).
      A <b>Full Heal-Up</b> resets recoveries to full.
    pcRestQuick: |
      After each battle, you can use a quick rest.
      You can choose to heal yourself using as many recoveries as you have available.
      If you are <b>Staggered</b> (at half <b>Hit Points</b> or below) you <b>must</b> try to heal yourself, either with a recovery, a spell or by other means.
      For each recharge power you used in the last battle, roll to see if you recharge the power (roll a d20, meet or beat the recharge value).
      Foundry automatically rolls power recharge rolls and recoveries when staggered upon clicking Quick Rest.
    pcRestFull: |
      After about four battles, you earned a full heal-up.
      <b>Hit Points</b> are reset to full.<br>All used <b>Recoveries</b> are regained.<br>All expended powers are regained or recharged (<b>Daily</b> powers are actually "per Full Heal-up").<br>If the party earned a Level-up, now is the time!
    pcSaves: |
      Saves are a d20 roll with no standard modifiers against a difficulty class (DC) that you need to meet or beat.
      Saves are used for anything from power recharges to saves against effects to death saves.
      There are three DCs for saves, if a save doesn't specify a DC, it's a <b>Normal</b> save:<br><b>Easy</b> (6+)<br><b>Normal</b> (11+)<br><b>Hard</b> (16+)
      There are no standard modifiers or bonuses to saves, but some talents, feats and items provide save bonuses.
# Tours
  TOURS:
    '170':
      welcome: Welcome to 13th Age System version 1.7.0! Here's a quick tour of new features
      documentation: We have started the (long) process of writing documentation for the system. If you have documentation you want to contribute, please reach out or issue a Pull Request!
      cards: We now have Card Support for Icon Relationship 5's and 6's - Please see the documentation for more info on how to enable and set this up
      sheets: Character sheets have been reworked. Open one up to check it out!
      showItem: You can now show an Item to all players with a new 'Show to Players' button
      iconRelationships: Rolling Icon Relationships now has a nicer Chat display, along with Disengage and Save checks
      monstersCompendium: There is now a system-provided Monsters Compendium
      generalFeats: Along with General Feats, courtesy of the Community!
      end: "There's a variety of bug fixes and minor tweaks as well, such as to Trigger automation. Come join us in the Foundry Discord #13th-age channel for questions and feedback!"
    '180':
      welcome: Welcome to 13th Age System version 1.8.0! Here's a quick tour of new features
      monkCompendium: The Monk compendium is back up and available to use! Monk forms come preloaded with groups, so checkout the manual group sorting option on monk character sheets! Go jab, punch, and kick your way to victory!
      escalationDie: The Escalation die is now manually adjustable, and via a new System Setting can even go past 9000! (6 is the default max)
      tierShorthand: Thanks to LegoFed3, there is now a @tier shorthand for Actors. Tier is the multiplier for each tier (1x adv, 2x cha, 3x epic)
      end: "There's a variety of bug fixes and minor tweaks as well, such as multi-class health calculations and various compendium updates. Come join us in the Foundry Discord #13th-age channel for questions and feedback!"
    '190':
      welcome: Welcome to 13th Age System version 1.9.0! Here's a quick tour of new features
      aip: Added basic support for the Autocomplete Inline Properties (https://foundryvtt.com/packages/autocomplete-inline-properties/) module, if enabled.
      necromancer: The Necromancer compendium is back up and available to use! Go Raise Hell!
      colorblind: Thanks to EndlesNights, we now have colorblind options. Check out the System Settings - powers should be much clearer for colorblind players!
      baseStats: HP, AC, Damage dice, and more are now optionally calculated automatically based on your Class. Huge thanks to LegoFed3 for this!
      inlineRoll: All Power Compendiums should now have inline Rolls. Thanks to everyone in the community who helped!
      inlineRollDocs: We now have additional documentation for inline Rolls in the Reference dialog!
      systemDocs: Our System documentation has been expanded even further, and is now in Gitbooks for a better experience
      chatCards: Ability / Background checks now have a new Chat Card layout that includes useful information such as "Background used". The Icon Roll Chat Cards got a makeover as well - roll the dice and see what the Icons bring!
      end: "There's a variety of bug fixes and minor tweaks as well, such as fixing powers in the Compendiums, adding Weakling / Elite to creature sizes, negative recovery logic, and more. Come join us in the Foundry Discord #13th-age channel for questions and feedback!"
    '1100':
      welcome: Welcome to 13th Age System version 1.10.0! Here's a quick tour of new features
      v2Sheet: We've redesigned the character sheet! The overall structure is the same, but everything that's rollable will now have a blue d20 near it, and the sheet will feel more responsive. If you prefer the original sheet, you can return to the original sheet per character by clicking the "Sheet" settings gear in the header of the sheet window.
      nightMode: The new character sheet has a night mode! Click the <i class="fas fa-cogs"></i> tab on the sheet and find it near the bottom of the right sidebar.
      rolls: Many more areas of the sheet are now rollable, such as initiative, death saves, icon rolls, and more. Watch out for a blue <i class="fas fa-dice-d20"></i> icon to find rollable links!
      iconRolls: Icon rolls are now stored on the sheet! You can also click an icon result icon to cycle through 5, 6, and empty results.
      rests: The sheet now supports both quick rests and full heal-ups! Find them in the new resources section of the character sheet directly above powers.
      powerImporter: The power importer has been redesigned! The new design is much closer to a character builder, and will pull from any classes and races detected on your character sheet.
      end: "There's also a variety of bug fixes and minor tweaks added to the system! Come join us in the Foundry Discord #13th-age channel for questions and feedback!"
    '1170':
      welcome: Welcome to 13th Age System version 1.17.0! We have some important changes for critical hits in this release.
      crits: <strong>Crits no longer double damage automatically.</strong>. Instead, each target that was critted against will be <strong>bold</strong> in the chat card. We've also added offensive and defensive crit modifiers as new settings within character sheets, and we've added an Active Effect to the vulnerable condition.
      compendia: We have several corrections to existing compendia entries, and we've added <strong>magic items</strong> from the SRD!
      end: "There's also a variety of bug fixes and minor tweaks added to the system! You can read the full release notes <a href='https://gitlab.com/asacolips-projects/foundry-mods/archmage/-/releases/1.17.0' target='_blank'>here</a>. Come join us in the Foundry Discord #13th-age channel for questions and feedback!"
    '1190':
      welcome: Welcome to 13th Age System version 1.19.0! We have some big changes for NPCs including a new sheet and updated compendiums!
      end: "You can read the full release notes <a href='https://gitlab.com/asacolips-projects/foundry-mods/archmage/-/releases/1.19.0' target='_blank'>here</a>. Come join us in the Foundry Discord #13th-age channel for questions and feedback!"
      npc:
        welcome: We've updated the NPC sheet to a new design! The original NPC sheet is still available and can be switched to by setting the sheet to the "Legacy NPC Sheet".
        init: NPC initiative no longer includes the NPC's level. Now, NPC initiative will use the exact value you enter, and we've included a migration to update all of your actors, tokens, and compendiums to account for it.
        header: The header now includes flavor text and a cleaner presentation for its fields. Some fields in the header have to be clicked to edit them.
        attributes: Attributes are now in a row directly below the header and above the NPC sheet tabs. These include defenses and hit points as before, but now there are two new columns for Saves and Disengage checks that work the same as they do on the PC character sheet.
        compact: There's also a small arrow in the bottom right corner of the NPC sheet header (just below the NPC's avatar) that puts the sheet into a compact mode by reducing the size of the header and attributes and hiding some items less important for play such as flavor text. This is handled as a flag per actor, so it will persist between page reloads.
        details: The NPC's biography! This field always existed, but we never had a place for it before. We're likely going to expand this section to include other long text fields like battle tactics, story hooks, and icons.
        actions: |
          <div>Actions, Traits, and Nastier Specials now work similar to how Powers work on character sheets.</div>
          <ul>
            <li>All three types support avatars (including chat)!</li>
            <li>Actions are summarized and can be expanded on click.</li>
            <li>Inline rolls display in a new summarized format, such as <strong style="color:#671212;">+8+LVL+ED</strong>.</li>
          </ul>
        effects: These work exactly like they do for character sheets! Conditions and custom effects will show up here and can be created, edited, or removed right from the sheet.
        modifyLevel: |
          <p>The modify level tab includes a slider that lets you adjust the level of the monster within the constraints allowed by the core rules (+/- 6, min 0, max 15). Clicking confirm will create a copy of the monster, and the new monster will appear in your world's actor directory. The system will make a best effort calculation to change the NPC's stats, attacks, and damage.</p>
          <p>This feature is experimental, and we're looking forward to improving it with feedback on what works and what doesn't!</p>
        settings: As with the character sheet, settings have been moved into their own tab. This currently only includes visual information such as the avatar settings and the ability to switch the NPC sheet to night mode, but we'll likely expand this in the future with additional settings!
      compendiums: |
        <strong>SRD Monster Compendiums</strong> have been updated to include inline rolls for <em>most</em> use cases. There have been a few outliers that slipped through the cracks, but virtually every monster in the SRD compendium was updated to have inline rolls added for their targeting lines and their damage. This only applies to monsters in the compendium.
ITEM:
  TypeAction: Action
  TypeLoot: Loot
  TypeEquipment: Magic Item
  TypeNastierspecial: Nastier Special
  TypePower: Power
  TypeTool: Tool
  TypeTrait: Trait<|MERGE_RESOLUTION|>--- conflicted
+++ resolved
@@ -499,10 +499,7 @@
     hitOdd: Odd Hit
     hitOddTitle: Effects that happen on odd hits
     HP: HP
-<<<<<<< HEAD
-=======
     iconic: Omega Feat
->>>>>>> 80328aa3
     ItemReset: uses restored to
     KiReset: reset to
     embeddedMacro: Embedded Macro
