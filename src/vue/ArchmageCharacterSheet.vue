--- conflicted
+++ resolved
@@ -1,252 +1,220 @@
-<template>
-  <div :class="concat('archmage-v2-vue character flexcol ', nightmode)">
-
-    <!-- Top group -->
-    <section class="container container--top flexcol">
-      <!-- Header -->
-      <CharHeader :actor="actor"/>
-      <Tabs :actor="actor" group="mobile" :tabs="tabs.mobile" :flags="flags" hamburger="true" />
-      <Tab group="mobile" :tab="tabs.mobile.attributes">
-        <!-- Attributes section -->
-        <CharAttributes :actor="actor"/>
-      </Tab>
-    </section>
-    <!-- /Top group -->
-
-    <!-- Bottom group -->
-    <section class="container container--bottom flexrow">
-
-      <!-- Left sidebar -->
-      <Tab group="mobile" :tab="tabs.mobile.abilities">
-        <section class="section section--sidebar flexcol">
-          <CharInitiative :actor="actor"/>
-          <CharAbilities :actor="actor"/>
-          <CharBackgrounds :actor="actor"/>
-          <CharIconRelationships :actor="actor"/>
-          <CharOut :actor="actor" :owner="context.owner"/>
-          <CharIncrementals :actor="actor"/>
-        </section>
-      </Tab>
-      <!-- /Left sidebar -->
-
-      <!-- Main content -->
-<<<<<<< HEAD
-      <Tab group="mobile" :tab="tabs.mobile.combat">
-        <section class="section section--main flexcol">
-  
-          <!-- Class resources -->
-          <CharResources :actor="actor"/>
-          <!-- Tabs -->
-          <Tabs :actor="actor" group="primary" :tabs="tabs.primary" :flags="flags"/>
-  
-          <!-- Tabs content -->
-          <section class="section section--tabs-content flexcol">
-            <!-- Details tab -->
-            <Tab group="primary" :tab="tabs.primary.details">
-              <CharDetails :actor="actor" :owner="context.owner" :tab="tabs.primary.details" :flags="flags"/>
-            </Tab>
-            <!-- Powers tab -->
-            <Tab group="primary" :tab="tabs.primary.powers">
-              <CharPowers :actor="actor" :context="context" :tab="tabs.primary.powers" :flags="flags"/>
-            </Tab>
-            <!-- Inventory tab -->
-            <Tab group="primary" :tab="tabs.primary.inventory">
-              <CharInventory :actor="actor" :tab="tabs.primary.inventory" :flags="flags"/>
-            </Tab>
-            <!-- Effects tab -->
-            <Tab group="primary" :tab="tabs.primary.effects">
-              <CharEffects :actor="actor" :tab="tabs.primary.effects" :flags="flags"/>
-            </Tab>
-            <!-- Settings tab -->
-            <Tab group="primary" :tab="tabs.primary.settings" v-if="shouldDisplaySettingsTab(actor)">
-              <CharSettings :actor="actor" :tab="tabs.primary.settings"/>
-            </Tab>
-          </section>
-          <!-- /Tabs content -->
-  
-=======
-      <section class="section section--main flexcol">
-
-        <!-- Class resources -->
-        <CharResources :actor="actor"/>
-        <!-- Tabs -->
-        <Tabs :actor="actor" group="primary" :tabs="tabs.primary" :flags="flags"/>
-
-        <!-- Tabs content -->
-        <section class="section section--tabs-content flexcol">
-          <!-- Details tab -->
-          <Tab group="primary" :tab="tabs.primary.details">
-            <CharDetails :actor="actor" :owner="context.owner" :tab="tabs.primary.details" :flags="flags"/>
-          </Tab>
-          <!-- Powers tab -->
-          <Tab group="primary" :tab="tabs.primary.powers">
-            <CharPowers :actor="actor" :context="context" :tab="tabs.primary.powers" :flags="flags"/>
-          </Tab>
-          <!-- Inventory tab -->
-          <Tab group="primary" :tab="tabs.primary.inventory">
-            <CharInventory :actor="actor" :tab="tabs.primary.inventory" :flags="flags"/>
-          </Tab>
-          <!-- Effects tab -->
-          <Tab group="primary" :tab="tabs.primary.effects">
-            <CharEffects :actor="actor" :tab="tabs.primary.effects" :flags="flags" :key="context._renderKey"/>
-          </Tab>
-          <!-- Settings tab -->
-          <Tab group="primary" :tab="tabs.primary.settings" v-if="shouldDisplaySettingsTab(actor)">
-            <CharSettings :actor="actor" :tab="tabs.primary.settings"/>
-          </Tab>
->>>>>>> 1c0bd88b
-        </section>
-      </Tab>
-      <!-- /Main content -->
-
-    </section>
-    <!-- /Bottom group -->
-
-  </div>
-</template>
-
-
-<script>
-
-import { concat, localize } from '@/methods/Helpers';
-import CharDetails from '@/components/actor/character/main/CharDetails.vue';
-import {
-  Tabs,
-  Tab,
-  CharHeader,
-  CharAttributes,
-  CharInitiative,
-  CharAbilities,
-  CharBackgrounds,
-  CharIconRelationships,
-  CharOut,
-  CharIncrementals,
-  CharResources,
-  // CharDetails,
-  CharPowers,
-  CharInventory,
-  CharEffects,
-  CharSettings
-} from '@/components';
-
-export default {
-  name: 'ArchmageCharacterSheet',
-  props: ['context', 'actor', 'owner'],
-  components: {
-    Tabs,
-    Tab,
-    CharHeader,
-    CharAttributes,
-    CharInitiative,
-    CharAbilities,
-    CharBackgrounds,
-    CharIconRelationships,
-    CharOut,
-    CharIncrementals,
-    CharResources,
-    CharDetails,
-    CharPowers,
-    CharInventory,
-    CharEffects,
-    CharSettings,
-  },
-  setup() {
-    return {
-      concat
-    }
-  },
-  data() {
-    return {
-      actorData: {},
-      tabs: {
-        primary: {
-          details: {
-            key: 'details',
-            label: localize('ARCHMAGE.details'),
-            active: false
-          },
-          powers: {
-            key: 'powers',
-            label: localize('ARCHMAGE.powers'),
-            active: true
-          },
-          inventory: {
-            key: 'inventory',
-            label: localize('ARCHMAGE.inventory'),
-            active: false
-          },
-          effects: {
-            key: 'effects',
-            label: localize('ARCHMAGE.effects'),
-            active: false
-          },
-          settings: {
-            key: 'settings',
-            label: localize('ARCHMAGE.settings'),
-            active: false,
-            icon: 'fa-cogs',
-            hideLabel: true,
-            hidden: (this.actor.flags?.archmage?.hideSettingsTab === true && !game.user.isGM)
-          }
-        },
-        mobile: {
-          attributes: {
-            key: 'attributes',
-            label: localize('ARCHMAGE.attributes'),
-            active: false,
-          },
-          abilities: {
-            key: 'abilities',
-            label: localize('ARCHMAGE.abilities'),
-            active: false,
-          },
-          combat: {
-            key: 'combat',
-            label: localize('ARCHMAGE.combat'),
-            active: false,
-          }
-        }
-      }
-    }
-  },
-  methods: {
-    shouldDisplaySettingsTab(actor) {
-      if (actor?.flags?.archmage?.hideSettingsTab === true && !game.user.isGM) {
-        return false;
-      }
-      return true;
-    },
-  },
-  computed: {
-    nightmode() {
-      return game.settings.get("archmage", "nightmode") ? 'nightmode' : '';
-    },
-    flags() {
-      let flags = this.actor.flags ? this.actor.flags.archmage : {};
-      let baseFlags = {
-        'sheetDisplay': {
-          'powers': {
-            'groupBy': {'value': 'powerType'},
-            'sortBy': {'value': 'custom'}
-          },
-          'inventory': {
-            'sortBy': {'value': 'custom'}
-          },
-          'tabs': {
-            'primary': {'value': 'powers'},
-            'mobile': {'value': 'attributes'},
-          },
-        }
-      }
-      return foundry.utils.mergeObject(baseFlags, flags);
-    }
-  },
-  watch: {},
-  async created() {
-    console.log("Creating Sheet");
-  },
-  async mounted() {
-    console.log("Sheet Mounted");
-  },
-};
-</script>
+<template>
+  <div :class="concat('archmage-v2-vue character flexcol ', nightmode)">
+
+    <!-- Top group -->
+    <section class="container container--top flexcol">
+      <!-- Header -->
+      <CharHeader :actor="actor"/>
+      <Tabs :actor="actor" group="mobile" :tabs="tabs.mobile" :flags="flags" hamburger="true" />
+      <Tab group="mobile" :tab="tabs.mobile.attributes">
+        <!-- Attributes section -->
+        <CharAttributes :actor="actor"/>
+      </Tab>
+    </section>
+    <!-- /Top group -->
+
+    <!-- Bottom group -->
+    <section class="container container--bottom flexrow">
+
+      <!-- Left sidebar -->
+      <Tab group="mobile" :tab="tabs.mobile.abilities">
+        <section class="section section--sidebar flexcol">
+          <CharInitiative :actor="actor"/>
+          <CharAbilities :actor="actor"/>
+          <CharBackgrounds :actor="actor"/>
+          <CharIconRelationships :actor="actor"/>
+          <CharOut :actor="actor" :owner="context.owner"/>
+          <CharIncrementals :actor="actor"/>
+        </section>
+      </Tab>
+      <!-- /Left sidebar -->
+
+      <!-- Main content -->
+      <Tab group="mobile" :tab="tabs.mobile.combat">
+        <section class="section section--main flexcol">
+  
+          <!-- Class resources -->
+          <CharResources :actor="actor"/>
+          <!-- Tabs -->
+          <Tabs :actor="actor" group="primary" :tabs="tabs.primary" :flags="flags"/>
+  
+          <!-- Tabs content -->
+          <section class="section section--tabs-content flexcol">
+            <!-- Details tab -->
+            <Tab group="primary" :tab="tabs.primary.details">
+              <CharDetails :actor="actor" :owner="context.owner" :tab="tabs.primary.details" :flags="flags"/>
+            </Tab>
+            <!-- Powers tab -->
+            <Tab group="primary" :tab="tabs.primary.powers">
+              <CharPowers :actor="actor" :context="context" :tab="tabs.primary.powers" :flags="flags"/>
+            </Tab>
+            <!-- Inventory tab -->
+            <Tab group="primary" :tab="tabs.primary.inventory">
+              <CharInventory :actor="actor" :tab="tabs.primary.inventory" :flags="flags"/>
+            </Tab>
+            <!-- Effects tab -->
+            <Tab group="primary" :tab="tabs.primary.effects">
+              <CharEffects :actor="actor" :tab="tabs.primary.effects" :flags="flags" :key="context._renderKey"/>
+            </Tab>
+            <!-- Settings tab -->
+            <Tab group="primary" :tab="tabs.primary.settings" v-if="shouldDisplaySettingsTab(actor)">
+              <CharSettings :actor="actor" :tab="tabs.primary.settings"/>
+            </Tab>
+          </section>
+          <!-- /Tabs content -->
+  
+        </section>
+      </Tab>
+      <!-- /Main content -->
+
+    </section>
+    <!-- /Bottom group -->
+
+  </div>
+</template>
+
+
+<script>
+
+import { concat, localize } from '@/methods/Helpers';
+import CharDetails from '@/components/actor/character/main/CharDetails.vue';
+import {
+  Tabs,
+  Tab,
+  CharHeader,
+  CharAttributes,
+  CharInitiative,
+  CharAbilities,
+  CharBackgrounds,
+  CharIconRelationships,
+  CharOut,
+  CharIncrementals,
+  CharResources,
+  // CharDetails,
+  CharPowers,
+  CharInventory,
+  CharEffects,
+  CharSettings
+} from '@/components';
+
+export default {
+  name: 'ArchmageCharacterSheet',
+  props: ['context', 'actor', 'owner'],
+  components: {
+    Tabs,
+    Tab,
+    CharHeader,
+    CharAttributes,
+    CharInitiative,
+    CharAbilities,
+    CharBackgrounds,
+    CharIconRelationships,
+    CharOut,
+    CharIncrementals,
+    CharResources,
+    CharDetails,
+    CharPowers,
+    CharInventory,
+    CharEffects,
+    CharSettings,
+  },
+  setup() {
+    return {
+      concat
+    }
+  },
+  data() {
+    return {
+      actorData: {},
+      tabs: {
+        primary: {
+          details: {
+            key: 'details',
+            label: localize('ARCHMAGE.details'),
+            active: false
+          },
+          powers: {
+            key: 'powers',
+            label: localize('ARCHMAGE.powers'),
+            active: true
+          },
+          inventory: {
+            key: 'inventory',
+            label: localize('ARCHMAGE.inventory'),
+            active: false
+          },
+          effects: {
+            key: 'effects',
+            label: localize('ARCHMAGE.effects'),
+            active: false
+          },
+          settings: {
+            key: 'settings',
+            label: localize('ARCHMAGE.settings'),
+            active: false,
+            icon: 'fa-cogs',
+            hideLabel: true,
+            hidden: (this.actor.flags?.archmage?.hideSettingsTab === true && !game.user.isGM)
+          }
+        },
+        mobile: {
+          attributes: {
+            key: 'attributes',
+            label: localize('ARCHMAGE.attributes'),
+            active: false,
+          },
+          abilities: {
+            key: 'abilities',
+            label: localize('ARCHMAGE.abilities'),
+            active: false,
+          },
+          combat: {
+            key: 'combat',
+            label: localize('ARCHMAGE.combat'),
+            active: false,
+          }
+        }
+      }
+    }
+  },
+  methods: {
+    shouldDisplaySettingsTab(actor) {
+      if (actor?.flags?.archmage?.hideSettingsTab === true && !game.user.isGM) {
+        return false;
+      }
+      return true;
+    },
+  },
+  computed: {
+    nightmode() {
+      return game.settings.get("archmage", "nightmode") ? 'nightmode' : '';
+    },
+    flags() {
+      let flags = this.actor.flags ? this.actor.flags.archmage : {};
+      let baseFlags = {
+        'sheetDisplay': {
+          'powers': {
+            'groupBy': {'value': 'powerType'},
+            'sortBy': {'value': 'custom'}
+          },
+          'inventory': {
+            'sortBy': {'value': 'custom'}
+          },
+          'tabs': {
+            'primary': {'value': 'powers'},
+            'mobile': {'value': 'attributes'},
+          },
+        }
+      }
+      return foundry.utils.mergeObject(baseFlags, flags);
+    }
+  },
+  watch: {},
+  async created() {
+    console.log("Creating Sheet");
+  },
+  async mounted() {
+    console.log("Sheet Mounted");
+  },
+};
+</script>