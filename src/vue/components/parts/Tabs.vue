<template>
  <section :class="`section section--tabs section--tabs-${group} flexshrink`">
    <!-- <input type="hidden" :name="concat('flags.archmage.sheetDisplay.tabs.', group, '.value')" v-model="currentTab"/> -->
    <button v-if="hamburger" :class="`sheet-tabs-toggle sheet-tabs-toggle--${group}`" @click="toggleMenu">
      <i class="fas fa-bars"></i><span class="visually-hidden"> Toggle Navigation</span>
    </button>
    <nav :class="`sheet-tabs tabs tabs--${group}`" :data-group="group">
      <template v-if="noSpan">
        <a v-for="(tab, tabKey) in tabs" :key="`tab-${group}-${tabKey}`" @click="changeTab" :class="getTabClass(tab, tabKey)" :data-tab="tabKey" :data-tooltip="tab.hideLabel ? tab.label : undefined" data-tooltip-direction="UP">
          <i v-if="tab.icon" :class="concat('fas ', tab.icon)"></i>
          <span v-if="!tab.hideLabel">{{tab.label}}</span>
        </a>
      </template>
      <template v-else>
<<<<<<< HEAD
        <span v-for="(tab, tabKey) in tabs" :key="`tab-${group}-${tabKey}`" :data-tooltip="tab.hideLabel ? tab.label : undefined" data-tooltip-direction="UP">
          <a @click="changeTab" :class="getTabClass(tab, tabKey)" :data-tab="tabKey" v-if="!tab.hidden">
=======
        <span v-for="(tab, tabKey) in tabs" :key="`tab-${group}-${tabKey}`">
          <a @click="changeTab" @click.right="popOut" :class="getTabClass(tab, tabKey)" :data-tab="tabKey" v-if="!tab.hidden">
>>>>>>> 2023e849
            <i v-if="tab.icon" :class="concat('fas ', tab.icon)"></i>
            <span v-if="!tab.hideLabel">{{tab.label}}</span>
          </a>
        </span>
      </template>
    </nav>
  </section>
</template>

<script>
import { concat, getActor } from '@/methods/Helpers';
import { toRaw } from 'vue';
export default {
  name: 'Tabs',
  props: ['context', 'actor', 'group', 'tabs', 'flags', 'hamburger', 'no-span'],
  setup() {
    return { concat }
  },
  data() {
    return {
      currentTab: 'details'
    }
  },
  methods: {
    changeTab(event) {
      // If this was a click, update the default tab.
      if (event && event.currentTarget) {
        this.currentTab = event.currentTarget.dataset.tab;
      }

      // Update the tab displays.
      for (let [k,v] of Object.entries(this.tabs)) {
        this.tabs[k].active = false;
      }

      // Update the active tab display.
      if (this.tabs[this.currentTab]) {
        this.tabs[this.currentTab].active = true;
      }

      // Update the flag.
      if (typeof this.actor !== 'undefined' && !this.actor.pack) {
        getActor(this.actor).then(actor => {
          actor.setFlag('archmage', `sheetDisplay.tabs.${this.group}.value`, this.currentTab);
        });
      }
      // Close the mobile menu if open. We also need a click listener in the actor sheet class
      // to close it as well, ideally.
      const menu = event?.target?.closest('.section--tabs')?.querySelector('.sheet-tabs');
      if (menu) {
        menu.classList.remove('active');
      }
    },
    async popOut(event) {
      const tab = this.tabs[event.currentTarget.dataset.tab];
      if (tab.componentClass){
        const actor = await getActor(this.actor);
        new CONFIG.ARCHMAGE.ActorTabFocusSheet(tab.componentClass, actor).render(true);
      }
    },
    toggleMenu(event) {
      const target = event.target;
      const menu = target?.closest('.section--tabs')?.querySelector('.sheet-tabs');
      if (menu) {
        menu.classList.toggle('active');
      }
    },
    getTabClass(tab, index) {
      return `tab-link tab-link--${index}${tab.active ? ' active': ''}`;
    }
  },
  async mounted() {
    // Attempt to get the current tab from sheet flags.
    const flagTab = this.flags?.sheetDisplay?.tabs[this.group]?.value;
    // Otherwise, attempt to get the current tab from the first active tab.
    const rawTabs = toRaw(this.tabs);
    this.currentTab = flagTab ?? (Object.values(rawTabs).find(t => t.active)?.key ?? 'details');
    // If the tab is hidden, default to details.
    if (this.tabs[this.currentTab].hidden) {
      this.currentTab = 'details';
    }
    this.changeTab(false);
  }
}
</script>

<style lang="scss">

</style><|MERGE_RESOLUTION|>--- conflicted
+++ resolved
@@ -12,13 +12,8 @@
         </a>
       </template>
       <template v-else>
-<<<<<<< HEAD
         <span v-for="(tab, tabKey) in tabs" :key="`tab-${group}-${tabKey}`" :data-tooltip="tab.hideLabel ? tab.label : undefined" data-tooltip-direction="UP">
-          <a @click="changeTab" :class="getTabClass(tab, tabKey)" :data-tab="tabKey" v-if="!tab.hidden">
-=======
-        <span v-for="(tab, tabKey) in tabs" :key="`tab-${group}-${tabKey}`">
           <a @click="changeTab" @click.right="popOut" :class="getTabClass(tab, tabKey)" :data-tab="tabKey" v-if="!tab.hidden">
->>>>>>> 2023e849
             <i v-if="tab.icon" :class="concat('fas ', tab.icon)"></i>
             <span v-if="!tab.hideLabel">{{tab.label}}</span>
           </a>
