<template>
  <section :class="`section section--tabs section--tabs-${group} flexshrink`">
    <!-- <input type="hidden" :name="concat('flags.archmage.sheetDisplay.tabs.', group, '.value')" v-model="currentTab"/> -->
<<<<<<< HEAD
    <button v-if="hamburger" :class="`sheet-tabs-toggle sheet-tabs-toggle--${group}`" @click="toggleMenu">
      <i class="fas fa-bars"></i><span class="visually-hidden"> Toggle Navigation</span>
    </button>
    <nav :class="`sheet-tabs tabs tabs--${group}`" :data-group="group">
      <span v-for="(tab, tabKey) in tabs" :key="'tab-' + group + '-' + tabKey">
        <a @click="changeTab" :class="getTabClass(tab, tabKey)" :data-tab="tabKey" v-if="!tab.hidden">
=======
    <nav :class="'sheet-tabs tabs tabs--' + group" :data-group="group">
      <template v-if="noSpan">
        <a v-for="(tab, tabKey) in tabs" :key="`tab-${group}-${tabKey}`" @click="changeTab" :class="getTabClass(tab, tabKey)" :data-tab="tabKey">
>>>>>>> 1c0bd88b
          <i v-if="tab.icon" :class="concat('fas ', tab.icon)"></i>
          <span v-if="!tab.hideLabel">{{tab.label}}</span>
        </a>
      </template>
      <template v-else>
        <span v-for="(tab, tabKey) in tabs" :key="`tab-${group}-${tabKey}`">
          <a @click="changeTab" :class="getTabClass(tab, tabKey)" :data-tab="tabKey" v-if="!tab.hidden">
            <i v-if="tab.icon" :class="concat('fas ', tab.icon)"></i>
            <span v-if="!tab.hideLabel">{{tab.label}}</span>
          </a>
        </span>
      </template>
    </nav>
  </section>
</template>

<script>
import { concat, getActor } from '@/methods/Helpers';
import { toRaw } from 'vue';
export default {
  name: 'Tabs',
<<<<<<< HEAD
  props: ['context', 'actor', 'group', 'tabs', 'flags', 'hamburger'],
=======
  props: ['context', 'actor', 'group', 'tabs', 'flags', 'no-span'],
>>>>>>> 1c0bd88b
  setup() {
    return { concat }
  },
  data() {
    return {
      currentTab: 'details'
    }
  },
  methods: {
    changeTab(event) {
      // If this was a click, update the default tab.
      if (event && event.currentTarget) {
        this.currentTab = event.currentTarget.dataset.tab;
      }

      // Update the tab displays.
      for (let [k,v] of Object.entries(this.tabs)) {
        this.tabs[k].active = false;
      }

      // Update the active tab display.
      if (this.tabs[this.currentTab]) {
        this.tabs[this.currentTab].active = true;
      }

      // Update the flag.
      if (typeof this.actor !== 'undefined' && !this.actor.pack) {
        getActor(this.actor).then(actor => {
          actor.setFlag('archmage', `sheetDisplay.tabs.${this.group}.value`, this.currentTab);
        });
      }
      // Close the mobile menu if open. We also need a click listener in the actor sheet class
      // to close it as well, ideally.
      const menu = event?.target?.closest('.section--tabs')?.querySelector('.sheet-tabs');
      if (menu) {
        menu.classList.remove('active');
      }
    },
    toggleMenu(event) {
      const target = event.target;
      const menu = target?.closest('.section--tabs')?.querySelector('.sheet-tabs');
      if (menu) {
        menu.classList.toggle('active');
      }
    },
    getTabClass(tab, index) {
      return `tab-link tab-link--${index}${tab.active ? ' active': ''}`;
    }
  },
  async mounted() {
    // Attempt to get the current tab from sheet flags.
    const flagTab = this.flags?.sheetDisplay?.tabs[this.group]?.value;
    // Otherwise, attempt to get the current tab from the first active tab.
    const rawTabs = toRaw(this.tabs);
    this.currentTab = flagTab ?? (Object.values(rawTabs).find(t => t.active)?.key ?? 'details');
    // If the tab is hidden, default to details.
    if (this.tabs[this.currentTab].hidden) {
      this.currentTab = 'details';
    }
    this.changeTab(false);
  }
}
</script>

<style lang="scss">

</style><|MERGE_RESOLUTION|>--- conflicted
+++ resolved
@@ -1,18 +1,12 @@
 <template>
   <section :class="`section section--tabs section--tabs-${group} flexshrink`">
     <!-- <input type="hidden" :name="concat('flags.archmage.sheetDisplay.tabs.', group, '.value')" v-model="currentTab"/> -->
-<<<<<<< HEAD
     <button v-if="hamburger" :class="`sheet-tabs-toggle sheet-tabs-toggle--${group}`" @click="toggleMenu">
       <i class="fas fa-bars"></i><span class="visually-hidden"> Toggle Navigation</span>
     </button>
     <nav :class="`sheet-tabs tabs tabs--${group}`" :data-group="group">
-      <span v-for="(tab, tabKey) in tabs" :key="'tab-' + group + '-' + tabKey">
-        <a @click="changeTab" :class="getTabClass(tab, tabKey)" :data-tab="tabKey" v-if="!tab.hidden">
-=======
-    <nav :class="'sheet-tabs tabs tabs--' + group" :data-group="group">
       <template v-if="noSpan">
         <a v-for="(tab, tabKey) in tabs" :key="`tab-${group}-${tabKey}`" @click="changeTab" :class="getTabClass(tab, tabKey)" :data-tab="tabKey">
->>>>>>> 1c0bd88b
           <i v-if="tab.icon" :class="concat('fas ', tab.icon)"></i>
           <span v-if="!tab.hideLabel">{{tab.label}}</span>
         </a>
@@ -34,11 +28,7 @@
 import { toRaw } from 'vue';
 export default {
   name: 'Tabs',
-<<<<<<< HEAD
-  props: ['context', 'actor', 'group', 'tabs', 'flags', 'hamburger'],
-=======
-  props: ['context', 'actor', 'group', 'tabs', 'flags', 'no-span'],
->>>>>>> 1c0bd88b
+  props: ['context', 'actor', 'group', 'tabs', 'flags', 'hamburger', 'no-span'],
   setup() {
     return { concat }
   },
