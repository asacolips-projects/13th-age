<template>
  <section class="action">
    <!-- Primary properties (attack, hit, effect, etc.). -->
<<<<<<< HEAD
    <section class="action-details flexcol">
      <div v-if="action.system?.hit1?.value" class="hanging-indent action-hit1"><em v-html="getLabel(action.system?.hit1?.name)"></em><span v-html="wrapRolls(action.system.hit1.value)"></span></div>
      <div v-if="action.system?.hit2?.value" class="hanging-indent action-hit2"><em v-html="getLabel(action.system?.hit2?.name)"></em><span v-html="wrapRolls(action.system.hit2.value)"></span></div>
      <div v-if="action.system?.hit3?.value" class="hanging-indent action-hit3"><em v-html="getLabel(action.system?.hit3?.name)"></em><span v-html="wrapRolls(action.system.hit3.value)"></span></div>
      <div v-if="action.system?.hit4?.value" class="hanging-indent action-hit4"><em v-html="getLabel(action.system?.hit4?.name)"></em><span v-html="wrapRolls(action.system.hit4.value)"></span></div>
      <div v-if="action.system?.hit5?.value" class="hanging-indent action-hit5"><em v-html="getLabel(action.system?.hit5?.name)"></em><span v-html="wrapRolls(action.system.hit5.value)"></span></div>
      <div v-if="action.system?.miss?.value" class="hanging-indent action-miss"><em>{{localize('ARCHMAGE.miss')}}:</em> <span v-html="wrapRolls(action.system.miss.value)"></span></div>
      <div v-if="action.system?.description?.value && action.type == 'action'" class="hanging-indent action-detail">
        <span class="action-detail-value" v-html="wrapRolls(action.system.description.value)"></span>
      </div>
    </section>
=======
    <Suspense>
      <section class="action-details flexcol">
        <div v-if="action.system?.hit1?.value" class="hanging-indent action-hit1">
          <Enriched tag="em" :text="action.system?.hit1?.name + ':'"/>
          <Enriched tag="span" :text="action.system.hit1.value"/>
        </div>
        <div v-if="action.system?.hit2?.value" class="hanging-indent action-hit2">
          <Enriched tag="em" :text="action.system?.hit2?.name + ':'"/>
          <Enriched tag="span" :text="action.system.hit2.value"/>
        </div>
        <div v-if="action.system?.hit3?.value" class="hanging-indent action-hit3">
          <Enriched tag="em" :text="action.system?.hit3?.name + ':'"/>
          <Enriched tag="span" :text="action.system.hit3.value"/>
        </div>
        <div v-if="action.system?.miss?.value" class="hanging-indent action-miss">
          <em>{{localize('ARCHMAGE.miss')}}:</em>
          <Enriched tag="span" :text="action.system.miss.value"/>
        </div>
        <div v-if="action.system?.description?.value && action.type == 'action'" class="hanging-indent action-detail">
          <Enriched tag="span" class="action-detail-value" :text="action.system.description.value"/>
        </div>
      </section>
    </Suspense>
>>>>>>> 3c5cd561
  </section>
</template>

<script>
import { concat, localize } from '@/methods/Helpers';
import Enriched from '@/components/parts/Enriched.vue';
export default {
  name: 'Action',
  props: ['action'],
  setup() {
    return {
      concat,
      localize,
    }
  },
  components: {
    Enriched,
  },
  data() {
    return {
      enrichedActions: {}
    }
  },
  computed: {
    constants() {
      return CONFIG.ARCHMAGE;
    },
  },
  methods: {},
  async mounted() {}
}
</script>

<style lang="scss">
.archmage-vue {
  .action {
    padding-left: 25px;
  }

  .action-detail {
    border: 1px solid $c-black--25;
    border-radius: 4px;
    background: rgba($c-black, 0.05);
    margin-bottom: $padding-md;
  }

  .nightmode {
    .action-detail {
      background: rgba($c-white, 0.05);
    }
  }

  .action-detail-value {
    display: block;
    padding: 0 4px 0 8px;
  }
}
</style><|MERGE_RESOLUTION|>--- conflicted
+++ resolved
@@ -1,19 +1,6 @@
 <template>
   <section class="action">
     <!-- Primary properties (attack, hit, effect, etc.). -->
-<<<<<<< HEAD
-    <section class="action-details flexcol">
-      <div v-if="action.system?.hit1?.value" class="hanging-indent action-hit1"><em v-html="getLabel(action.system?.hit1?.name)"></em><span v-html="wrapRolls(action.system.hit1.value)"></span></div>
-      <div v-if="action.system?.hit2?.value" class="hanging-indent action-hit2"><em v-html="getLabel(action.system?.hit2?.name)"></em><span v-html="wrapRolls(action.system.hit2.value)"></span></div>
-      <div v-if="action.system?.hit3?.value" class="hanging-indent action-hit3"><em v-html="getLabel(action.system?.hit3?.name)"></em><span v-html="wrapRolls(action.system.hit3.value)"></span></div>
-      <div v-if="action.system?.hit4?.value" class="hanging-indent action-hit4"><em v-html="getLabel(action.system?.hit4?.name)"></em><span v-html="wrapRolls(action.system.hit4.value)"></span></div>
-      <div v-if="action.system?.hit5?.value" class="hanging-indent action-hit5"><em v-html="getLabel(action.system?.hit5?.name)"></em><span v-html="wrapRolls(action.system.hit5.value)"></span></div>
-      <div v-if="action.system?.miss?.value" class="hanging-indent action-miss"><em>{{localize('ARCHMAGE.miss')}}:</em> <span v-html="wrapRolls(action.system.miss.value)"></span></div>
-      <div v-if="action.system?.description?.value && action.type == 'action'" class="hanging-indent action-detail">
-        <span class="action-detail-value" v-html="wrapRolls(action.system.description.value)"></span>
-      </div>
-    </section>
-=======
     <Suspense>
       <section class="action-details flexcol">
         <div v-if="action.system?.hit1?.value" class="hanging-indent action-hit1">
@@ -28,6 +15,14 @@
           <Enriched tag="em" :text="action.system?.hit3?.name + ':'"/>
           <Enriched tag="span" :text="action.system.hit3.value"/>
         </div>
+        <div v-if="action.system?.hit4?.value" class="hanging-indent action-hit4">
+          <Enriched tag="em" :text="action.system?.hit4?.name + ':'"/>
+          <Enriched tag="span" :text="action.system.hit4.value"/>
+        </div>
+        <div v-if="action.system?.hit5?.value" class="hanging-indent action-hit5">
+          <Enriched tag="em" :text="action.system?.hit5?.name + ':'"/>
+          <Enriched tag="span" :text="action.system.hit5.value"/>
+        </div>
         <div v-if="action.system?.miss?.value" class="hanging-indent action-miss">
           <em>{{localize('ARCHMAGE.miss')}}:</em>
           <Enriched tag="span" :text="action.system.miss.value"/>
@@ -37,7 +32,6 @@
         </div>
       </section>
     </Suspense>
->>>>>>> 3c5cd561
   </section>
 </template>
 
