<template>
  <section class="power">
    <!-- Group, range, and quick info. -->
    <header class="power-header flexcol">
      <strong v-if="power.system.group.value">{{power.system.group.value}}</strong>
      <em v-if="power.system.range.value">{{power.system.range.value}}</em>
      <div class="power-subheader flexrow">
        <strong v-if="power.system.actionType.value">{{localize(concat('ARCHMAGE.',power.system.actionType.value))}}</strong>
        <strong v-if="power.system.powerUsage.value">{{constants.powerUsages[power.system.powerUsage.value]}}</strong>
        <strong v-if="power.system.powerType.value">{{constants.powerTypes[power.system.powerType.value]}}</strong>
        <strong v-if="power.system.embeddedMacro.value"><em>{{localize('ARCHMAGE.CHAT.embeddedMacro')}}</em></strong>
      </div>
    </header>
    <!-- Primary properties (attack, hit, effect, etc.). -->
    <section class="power-details flexcol">
      <div v-if="power.system.description.value" class="power-detail power-detail--description">
        <span class="power-detail-value" v-html="power.system.description.value"></span>
      </div>
      <div class="power-detail" :data-field="field" v-for="field in powerDetailFields" :key="field">
        <strong class="power-detail-label">{{localize(concat('ARCHMAGE.CHAT.', field))}}:</strong>
        <Suspense>
          <Enriched tag="span" class="power-detail-value" :text="power.system[field].value" :replacements="[]" :diceFormulaMode="diceFormulaMode" :rollData="context.rollData" :field="field"/>
        </Suspense>
      </div>
    </section>
    <!-- Feats. -->
    <section class="power-feats flexcol">
      <div v-for="(feat, index) in filterFeats(power.system.feats)" :key="index" :class="concat('power-feat ', (feat.isActive.value ? 'active' : ''))">
        <strong class="feat-detail-label">{{localize(concat('ARCHMAGE.CHAT.', feat.tier?.value))}}:</strong>
        <div class="flexrow">
          <Suspense>
            <Enriched tag="div" class="power-detail-content" :text="feat.description.value" :replacements="[]" :diceFormulaMode="diceFormulaMode" :rollData="context.rollData"/>
          </Suspense>
          <div class="feat-uses" v-if="feat.isActive.value">
            <a class="rollable" data-roll-type="feat" :data-roll-opt="power._id" :data-roll-opt2="index"></a>
            <span v-if="feat.quantity?.value !== null" class="feat-uses-rollable" :data-item-id="power._id" :data-item-featKey="index" :data-quantity="feat.quantity?.value">{{feat.quantity?.value}}</span>
          </div>
        </div>
      </div>
    </section>
  </section>
</template>

<script>
import { concat, localize } from '@/methods/Helpers';
import Enriched from '@/components/parts/Enriched.vue';
export default {
  name: 'Power',
  props: ['power', 'actor', 'context'],
  components: {
    Enriched
  },
  setup() {
    return {
      concat,
      localize,
    }
  },
  data() {
<<<<<<< HEAD
    return {
      powerFields: [
=======
    return {}
  },
  computed: {
    constants() {
      return CONFIG.ARCHMAGE;
    },
    diceFormulaMode() {
      return this.actor?.flags?.archmage?.diceFormulaMode ?? 'short';
    },
    powerDetailFields() {
      const spellFields = game.settings.get("archmage", "secondEdition")
        ? [
          'spellLevel2',
          'spellLevel3',
          'spellLevel4',
          'spellLevel5',
          'spellLevel6',
          'spellLevel7',
          'spellLevel8',
          'spellLevel9',
          'spellLevel10',
        ]
        : [
          'spellLevel3',
          'spellLevel5',
          'spellLevel7',
          'spellLevel9',
        ]
      let powerFields = [
>>>>>>> a9d2ec35
        'trigger',
        'sustainOn',
        'target',
        'always',
        'attack',
        'hit',
        'hitEven',
        'hitOdd',
        'crit',
        'miss',
        'missEven',
        'missOdd',
        'resources',
        'castBroadEffect',
        'castPower',
        'sustainedEffect',
        'finalVerse',
        'special',
        'effect',
        ...spellFields,
        'spellChain',
        'breathWeapon',
        'recharge',
      ],
    }
  },
  computed: {
    constants() {
      return CONFIG.ARCHMAGE;
    },
    diceFormulaMode() {
      return this.actor?.flags?.archmage?.diceFormulaMode ?? 'short';
    },
    powerDetailFields() {
      return this.powerFields.filter(p => this.power.system[p].value);
    },
  },
  methods: {
    /**
     * Filter empty feats
     */
    filterFeats(featObj) {
      if (!featObj) return {};
      let res = {};
      for (let [tier, feat] of Object.entries(featObj)) {
        if (feat.description.value) res[tier] = feat;
      }
      return res;
    }
  },
  async mounted() {}
}
</script><|MERGE_RESOLUTION|>--- conflicted
+++ resolved
@@ -57,10 +57,6 @@
     }
   },
   data() {
-<<<<<<< HEAD
-    return {
-      powerFields: [
-=======
     return {}
   },
   computed: {
@@ -90,7 +86,6 @@
           'spellLevel9',
         ]
       let powerFields = [
->>>>>>> a9d2ec35
         'trigger',
         'sustainOn',
         'target',
@@ -114,19 +109,11 @@
         'spellChain',
         'breathWeapon',
         'recharge',
-      ],
+      ];
+
+      powerFields = powerFields.filter(p => this.power.system[p].value);
+      return powerFields;
     }
-  },
-  computed: {
-    constants() {
-      return CONFIG.ARCHMAGE;
-    },
-    diceFormulaMode() {
-      return this.actor?.flags?.archmage?.diceFormulaMode ?? 'short';
-    },
-    powerDetailFields() {
-      return this.powerFields.filter(p => this.power.system[p].value);
-    },
   },
   methods: {
     /**
