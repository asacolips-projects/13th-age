import HitEvaluation from "../rolls/HitEvaluation.mjs";
import Targeting from "../rolls/Targeting.mjs";
import ArchmageRolls from "../rolls/ArchmageRolls.mjs";
import Triggers from "../Triggers/Triggers.mjs";

export default class preCreateChatMessageHandler {

    static handle(data, options, userId) {
        let $content = $(`<div class="wrapper">${data.content}</div>`);
        let $rolls = $content.find('.inline-result');
        let updated_content = null;
        let hitEvaluationResults = undefined;
<<<<<<< HEAD
        let targets = undefined;  //[...game.user.targets.values()];
=======
        let targets = [...game.user.targets.values()]; // needed to checkRowText of npcs
>>>>>>> dc53a373
        let numTargets = options.targets ? options.targets : 1;
        let type = options.type ? options.type : 'power';
        // TODO: We have the data of what kind of damage (arcane, divine, etc) and range (melee, ranged), but it's hard to get here
        let damageType = 'basic';
        let range = "melee";

        // TODO (#74): All card evaluation needs to load from Localization
        let rowsToSkip = ["Level:", "Recharge:", "Cost:", "Uses Remaining:", "Special:", "Effect:", "Cast for Broad Effect:", "Cast for Power:", "Opening and Sustained Effect:", "Final Verse:", "Chain Spell", "Breath Weapon:"];

        let tokens = canvas.tokens.controlled;
        let actor = tokens ? tokens[0] : null;

        if (data?.speaker?.actor) {
            actor = game.actors.get(data.speaker.actor);
        }

        // Iterate through inline rolls, add a class to crits/fails.
        for (let i = 0; i < $rolls.length; i++) {
            let $roll = $($rolls[i]);

            let roll_data = Roll.fromJSON(unescape($roll.data('roll')));
            let result = ArchmageRolls.inlineRollCritTest(roll_data, actor);

            if (result.includes('crit')) {
                $roll.addClass('dc-crit');
            }
            else if (result.includes('fail')) {
                $roll.addClass('dc-fail');
            }
            else if (result.includes('reroll')) {
                $roll.addClass('dc-reroll');
            }

            let rollResult = 0;
            roll_data.terms.forEach(p => {
                if (p.faces === 20) {
                    rollResult = p.total;
                }
            });

            // Update the array of roll HTML elements.
            $rolls[i] = $roll[0];
            $rolls[i].d20result = rollResult;
        }

        // Now that we know which rolls were crits, update the content string.
        $content.find('.inline-result').replaceWith($rolls);
        updated_content = $content.html();
        if (updated_content != null) {
            data.content = updated_content;
        }

        // Next, let's see if any of the crits were on attack lines.
        $content = $(`<div class="wrapper">${data.content}</div>`);
        let $rows = $content.find('.card-prop');

        if ($rows.length > 0) {
            // Assume no crit or fail.
            let has_crit = false;
            let has_fail = false;

            // Iterate through each of the card properties/rows.
            $rows.each(function (index) {
                // Determine if this line is for an attack and if it's a crit/fail.
                let $row_self = $(this);
                let row_text = $row_self.html();

                if (rowsToSkip.filter(x => row_text.includes(x)).length > 0) {
                    return;
                }

                if ((type == "power" && row_text.includes('Target:')) ||
                  (type == "action" && row_text.includes('Attack:'))) {

                    targets = Targeting.getTargetsFromRowText(row_text, $row_self, numTargets);

                    if (targets.length > 0) {
                      var text = document.createTextNode(" (" + targets.map(x => x.name).join(", ") + ")");
                      $row_self[0].appendChild(text);
                    }
                }

                if (row_text.includes('Attack:')) {
                    if (game.settings.get("archmage", "autoAlterCritFumbleDamage")
                    && numTargets <= 1) {
                      if (row_text.includes('dc-crit')) has_crit = true;
                      if (row_text.includes('dc-fail')) has_fail = true;
                    }

                    hitEvaluationResults = HitEvaluation.checkRowText(row_text, targets, $row_self);
                }

                if (hitEvaluationResults) {
                    // Append hit targets to text
                    if (row_text.includes('Hit:') && hitEvaluationResults.targetsHit.length > 0) {
                        $row_self.find('strong').after("<span> (" + hitEvaluationResults.targetsHit
                            .map(t => t.data.name)
                            .join(", ") + ") </span>")
                    }

                    // Append missed targets to text
                    if (row_text.includes('Miss:') && hitEvaluationResults.targetsMissed.length > 0) {
                        $row_self.find('strong').after("<span> (" + hitEvaluationResults.targetsMissed
                            .map(t => t.data.name)
                            .join(", ") + ") </span>")
                    }

                    // Append target defenses to text
                    if (row_text.includes('Attack:') && hitEvaluationResults.defenses.length > 0
                      && game.settings.get("archmage", "showDefensesInChat")) {
                        $row_self.append("<span> (" + hitEvaluationResults.defenses.join(", ") + ") </span>")
                    }
                }


                // Determine if this line is a "Trigger" - something like "Natural 16+:" or "Even Miss:"
                var triggerText = row_text.toLowerCase();
                //console.log(triggerText);
                if (triggerText.includes("natural") || triggerText.includes("miss:") || triggerText.includes("hit:") || triggerText.includes("crit:")) {

                    let triggers = new Triggers();
                    let active = triggers.evaluateRow(row_text, $rolls, hitEvaluationResults);

                    if (active == undefined) {
                        $row_self.addClass("trigger-unknown");
                    }
                    else if (active) {
                        $row_self.addClass("trigger-active");
                    }
                    else {
                        $row_self.addClass("trigger-inactive");
                        if (game.settings.get("archmage", "hideInsteadOfOpaque")) {
                            $row_self.addClass("hide");
                        }
                    }
                }

                // If so, determine if the current row (next iteration, usually) is a hit.
                if (has_crit || has_fail) {
                    if (row_text.includes('Hit:')) {
                        // If the hit row includes inline results, we need to reroll them.
                        let $roll = $row_self.find('.inline-result');
                        if ($roll.length > 0) {
                            // Iterate through the inline rolls on the hit row.
                            $roll.each(function (roll_index) {
                                let $roll_self = $(this);
                                // Retrieve the roll formula.
                                let roll_data = Roll.fromJSON(unescape($roll_self.data('roll')));

                                let new_formula = roll_data.formula;
                                // If there's a crit, double the formula and reroll. If there's a
                                // fail with no crit, 0 it out.
                                if (has_crit) {
                                    if (game.settings.get('archmage', 'originalCritDamage')) {
                                        new_formula = `(${roll_data.formula}) * 2`;
                                    } else {
                                        new_formula = `${roll_data.formula}+${roll_data.formula}`;
                                    }
                                    $roll_self.addClass('dc-crit');
                                }
                                else {
                                    new_formula = `0`;
                                    $roll_self.addClass('dc-fail');
                                }
                                // Reroll and recalculate.
                                let new_roll = new Roll(new_formula).roll({async: false});
                                // Update inline roll's markup.
                                $roll_self.attr('data-roll', escape(JSON.stringify(new_roll)));
                                $roll_self.attr('title', new_roll.formula);
                                $roll_self.html(`<i class="fas fa-dice-d20"></i> ${new_roll.total}`);

                            });
                        }
                        // Update the row with the new roll(s) markup.
                        $row_self.find('.inline-result').replaceWith($roll);
                    }
                    if (row_text.includes('Miss:')) {
                        let $roll = $row_self.find('.inline-result');
                        if ($roll.length > 0) {
                            // Iterate through the inline rolls on the hit row.
                            $roll.each(function (roll_index) {
                                let $roll_self = $(this);
                                // Retrieve the roll formula.
                                let roll_data = Roll.fromJSON(unescape($roll_self.data('roll')));

                                let new_formula = roll_data.formula;
                                // If there's a crit, double the formula and reroll. If there's a
                                // fail with no crit, 0 it out.
                                if (has_fail) {
                                    new_formula = `0`;
                                    $roll_self.addClass('dc-fail');
                                }
                                // Reroll and recalculate.
                                let new_roll = new Roll(new_formula).roll();
                                // Update inline roll's markup.
                                $roll_self.attr('data-roll', escape(JSON.stringify(new_roll)));
                                $roll_self.attr('title', new_roll.formula);
                                $roll_self.html(`<i class="fas fa-dice-d20"></i> ${new_roll.total}`);
                            });
                        }
                    }
                }
            });

            if (hitEvaluationResults && game.modules.get("sequencer")?.active && options?.sequencerFile != undefined) {

                let sequencerFile = options.sequencerFile;
                if (sequencerFile === "") {
                    // TODO: Using the damage type and range, default to various Setting configurable files
                    sequencerFile = "modules/JB2A_DnD5e/Library/Generic/Impact/Impact_07_Regular_Orange_400x400.webm";
                }

                // Display Sequencer Effects
                function addAttack(sequence, towards, missed) {
                    return sequence
                        .effect()
                        .atLocation(towards)
                        .file(sequencerFile)
                        .missed(missed)
                }

                let sequence = new Sequence();
                hitEvaluationResults.targetsHit.forEach(t => sequence = addAttack(sequence, t, false));
                hitEvaluationResults.targetsMissed.forEach(t => sequence = addAttack(sequence, t, true));
                sequence.play();
            }

            // Update the content
            $content.find('.card-prop').replaceWith($rows);
            updated_content = $content.html();
            if (updated_content != null) {
                data.content = updated_content;
            }
        }
    }
}<|MERGE_RESOLUTION|>--- conflicted
+++ resolved
@@ -1,253 +1,249 @@
-import HitEvaluation from "../rolls/HitEvaluation.mjs";
-import Targeting from "../rolls/Targeting.mjs";
-import ArchmageRolls from "../rolls/ArchmageRolls.mjs";
-import Triggers from "../Triggers/Triggers.mjs";
-
-export default class preCreateChatMessageHandler {
-
-    static handle(data, options, userId) {
-        let $content = $(`<div class="wrapper">${data.content}</div>`);
-        let $rolls = $content.find('.inline-result');
-        let updated_content = null;
-        let hitEvaluationResults = undefined;
-<<<<<<< HEAD
-        let targets = undefined;  //[...game.user.targets.values()];
-=======
-        let targets = [...game.user.targets.values()]; // needed to checkRowText of npcs
->>>>>>> dc53a373
-        let numTargets = options.targets ? options.targets : 1;
-        let type = options.type ? options.type : 'power';
-        // TODO: We have the data of what kind of damage (arcane, divine, etc) and range (melee, ranged), but it's hard to get here
-        let damageType = 'basic';
-        let range = "melee";
-
-        // TODO (#74): All card evaluation needs to load from Localization
-        let rowsToSkip = ["Level:", "Recharge:", "Cost:", "Uses Remaining:", "Special:", "Effect:", "Cast for Broad Effect:", "Cast for Power:", "Opening and Sustained Effect:", "Final Verse:", "Chain Spell", "Breath Weapon:"];
-
-        let tokens = canvas.tokens.controlled;
-        let actor = tokens ? tokens[0] : null;
-
-        if (data?.speaker?.actor) {
-            actor = game.actors.get(data.speaker.actor);
-        }
-
-        // Iterate through inline rolls, add a class to crits/fails.
-        for (let i = 0; i < $rolls.length; i++) {
-            let $roll = $($rolls[i]);
-
-            let roll_data = Roll.fromJSON(unescape($roll.data('roll')));
-            let result = ArchmageRolls.inlineRollCritTest(roll_data, actor);
-
-            if (result.includes('crit')) {
-                $roll.addClass('dc-crit');
-            }
-            else if (result.includes('fail')) {
-                $roll.addClass('dc-fail');
-            }
-            else if (result.includes('reroll')) {
-                $roll.addClass('dc-reroll');
-            }
-
-            let rollResult = 0;
-            roll_data.terms.forEach(p => {
-                if (p.faces === 20) {
-                    rollResult = p.total;
-                }
-            });
-
-            // Update the array of roll HTML elements.
-            $rolls[i] = $roll[0];
-            $rolls[i].d20result = rollResult;
-        }
-
-        // Now that we know which rolls were crits, update the content string.
-        $content.find('.inline-result').replaceWith($rolls);
-        updated_content = $content.html();
-        if (updated_content != null) {
-            data.content = updated_content;
-        }
-
-        // Next, let's see if any of the crits were on attack lines.
-        $content = $(`<div class="wrapper">${data.content}</div>`);
-        let $rows = $content.find('.card-prop');
-
-        if ($rows.length > 0) {
-            // Assume no crit or fail.
-            let has_crit = false;
-            let has_fail = false;
-
-            // Iterate through each of the card properties/rows.
-            $rows.each(function (index) {
-                // Determine if this line is for an attack and if it's a crit/fail.
-                let $row_self = $(this);
-                let row_text = $row_self.html();
-
-                if (rowsToSkip.filter(x => row_text.includes(x)).length > 0) {
-                    return;
-                }
-
-                if ((type == "power" && row_text.includes('Target:')) ||
-                  (type == "action" && row_text.includes('Attack:'))) {
-
-                    targets = Targeting.getTargetsFromRowText(row_text, $row_self, numTargets);
-
-                    if (targets.length > 0) {
-                      var text = document.createTextNode(" (" + targets.map(x => x.name).join(", ") + ")");
-                      $row_self[0].appendChild(text);
-                    }
-                }
-
-                if (row_text.includes('Attack:')) {
-                    if (game.settings.get("archmage", "autoAlterCritFumbleDamage")
-                    && numTargets <= 1) {
-                      if (row_text.includes('dc-crit')) has_crit = true;
-                      if (row_text.includes('dc-fail')) has_fail = true;
-                    }
-
-                    hitEvaluationResults = HitEvaluation.checkRowText(row_text, targets, $row_self);
-                }
-
-                if (hitEvaluationResults) {
-                    // Append hit targets to text
-                    if (row_text.includes('Hit:') && hitEvaluationResults.targetsHit.length > 0) {
-                        $row_self.find('strong').after("<span> (" + hitEvaluationResults.targetsHit
-                            .map(t => t.data.name)
-                            .join(", ") + ") </span>")
-                    }
-
-                    // Append missed targets to text
-                    if (row_text.includes('Miss:') && hitEvaluationResults.targetsMissed.length > 0) {
-                        $row_self.find('strong').after("<span> (" + hitEvaluationResults.targetsMissed
-                            .map(t => t.data.name)
-                            .join(", ") + ") </span>")
-                    }
-
-                    // Append target defenses to text
-                    if (row_text.includes('Attack:') && hitEvaluationResults.defenses.length > 0
-                      && game.settings.get("archmage", "showDefensesInChat")) {
-                        $row_self.append("<span> (" + hitEvaluationResults.defenses.join(", ") + ") </span>")
-                    }
-                }
-
-
-                // Determine if this line is a "Trigger" - something like "Natural 16+:" or "Even Miss:"
-                var triggerText = row_text.toLowerCase();
-                //console.log(triggerText);
-                if (triggerText.includes("natural") || triggerText.includes("miss:") || triggerText.includes("hit:") || triggerText.includes("crit:")) {
-
-                    let triggers = new Triggers();
-                    let active = triggers.evaluateRow(row_text, $rolls, hitEvaluationResults);
-
-                    if (active == undefined) {
-                        $row_self.addClass("trigger-unknown");
-                    }
-                    else if (active) {
-                        $row_self.addClass("trigger-active");
-                    }
-                    else {
-                        $row_self.addClass("trigger-inactive");
-                        if (game.settings.get("archmage", "hideInsteadOfOpaque")) {
-                            $row_self.addClass("hide");
-                        }
-                    }
-                }
-
-                // If so, determine if the current row (next iteration, usually) is a hit.
-                if (has_crit || has_fail) {
-                    if (row_text.includes('Hit:')) {
-                        // If the hit row includes inline results, we need to reroll them.
-                        let $roll = $row_self.find('.inline-result');
-                        if ($roll.length > 0) {
-                            // Iterate through the inline rolls on the hit row.
-                            $roll.each(function (roll_index) {
-                                let $roll_self = $(this);
-                                // Retrieve the roll formula.
-                                let roll_data = Roll.fromJSON(unescape($roll_self.data('roll')));
-
-                                let new_formula = roll_data.formula;
-                                // If there's a crit, double the formula and reroll. If there's a
-                                // fail with no crit, 0 it out.
-                                if (has_crit) {
-                                    if (game.settings.get('archmage', 'originalCritDamage')) {
-                                        new_formula = `(${roll_data.formula}) * 2`;
-                                    } else {
-                                        new_formula = `${roll_data.formula}+${roll_data.formula}`;
-                                    }
-                                    $roll_self.addClass('dc-crit');
-                                }
-                                else {
-                                    new_formula = `0`;
-                                    $roll_self.addClass('dc-fail');
-                                }
-                                // Reroll and recalculate.
-                                let new_roll = new Roll(new_formula).roll({async: false});
-                                // Update inline roll's markup.
-                                $roll_self.attr('data-roll', escape(JSON.stringify(new_roll)));
-                                $roll_self.attr('title', new_roll.formula);
-                                $roll_self.html(`<i class="fas fa-dice-d20"></i> ${new_roll.total}`);
-
-                            });
-                        }
-                        // Update the row with the new roll(s) markup.
-                        $row_self.find('.inline-result').replaceWith($roll);
-                    }
-                    if (row_text.includes('Miss:')) {
-                        let $roll = $row_self.find('.inline-result');
-                        if ($roll.length > 0) {
-                            // Iterate through the inline rolls on the hit row.
-                            $roll.each(function (roll_index) {
-                                let $roll_self = $(this);
-                                // Retrieve the roll formula.
-                                let roll_data = Roll.fromJSON(unescape($roll_self.data('roll')));
-
-                                let new_formula = roll_data.formula;
-                                // If there's a crit, double the formula and reroll. If there's a
-                                // fail with no crit, 0 it out.
-                                if (has_fail) {
-                                    new_formula = `0`;
-                                    $roll_self.addClass('dc-fail');
-                                }
-                                // Reroll and recalculate.
-                                let new_roll = new Roll(new_formula).roll();
-                                // Update inline roll's markup.
-                                $roll_self.attr('data-roll', escape(JSON.stringify(new_roll)));
-                                $roll_self.attr('title', new_roll.formula);
-                                $roll_self.html(`<i class="fas fa-dice-d20"></i> ${new_roll.total}`);
-                            });
-                        }
-                    }
-                }
-            });
-
-            if (hitEvaluationResults && game.modules.get("sequencer")?.active && options?.sequencerFile != undefined) {
-
-                let sequencerFile = options.sequencerFile;
-                if (sequencerFile === "") {
-                    // TODO: Using the damage type and range, default to various Setting configurable files
-                    sequencerFile = "modules/JB2A_DnD5e/Library/Generic/Impact/Impact_07_Regular_Orange_400x400.webm";
-                }
-
-                // Display Sequencer Effects
-                function addAttack(sequence, towards, missed) {
-                    return sequence
-                        .effect()
-                        .atLocation(towards)
-                        .file(sequencerFile)
-                        .missed(missed)
-                }
-
-                let sequence = new Sequence();
-                hitEvaluationResults.targetsHit.forEach(t => sequence = addAttack(sequence, t, false));
-                hitEvaluationResults.targetsMissed.forEach(t => sequence = addAttack(sequence, t, true));
-                sequence.play();
-            }
-
-            // Update the content
-            $content.find('.card-prop').replaceWith($rows);
-            updated_content = $content.html();
-            if (updated_content != null) {
-                data.content = updated_content;
-            }
-        }
-    }
+import HitEvaluation from "../rolls/HitEvaluation.mjs";
+import Targeting from "../rolls/Targeting.mjs";
+import ArchmageRolls from "../rolls/ArchmageRolls.mjs";
+import Triggers from "../Triggers/Triggers.mjs";
+
+export default class preCreateChatMessageHandler {
+
+    static handle(data, options, userId) {
+        let $content = $(`<div class="wrapper">${data.content}</div>`);
+        let $rolls = $content.find('.inline-result');
+        let updated_content = null;
+        let hitEvaluationResults = undefined;
+        let targets = [...game.user.targets.values()]; // needed to checkRowText of npcs
+        let numTargets = options.targets ? options.targets : 1;
+        let type = options.type ? options.type : 'power';
+        // TODO: We have the data of what kind of damage (arcane, divine, etc) and range (melee, ranged), but it's hard to get here
+        let damageType = 'basic';
+        let range = "melee";
+
+        // TODO (#74): All card evaluation needs to load from Localization
+        let rowsToSkip = ["Level:", "Recharge:", "Cost:", "Uses Remaining:", "Special:", "Effect:", "Cast for Broad Effect:", "Cast for Power:", "Opening and Sustained Effect:", "Final Verse:", "Chain Spell", "Breath Weapon:"];
+
+        let tokens = canvas.tokens.controlled;
+        let actor = tokens ? tokens[0] : null;
+
+        if (data?.speaker?.actor) {
+            actor = game.actors.get(data.speaker.actor);
+        }
+
+        // Iterate through inline rolls, add a class to crits/fails.
+        for (let i = 0; i < $rolls.length; i++) {
+            let $roll = $($rolls[i]);
+
+            let roll_data = Roll.fromJSON(unescape($roll.data('roll')));
+            let result = ArchmageRolls.inlineRollCritTest(roll_data, actor);
+
+            if (result.includes('crit')) {
+                $roll.addClass('dc-crit');
+            }
+            else if (result.includes('fail')) {
+                $roll.addClass('dc-fail');
+            }
+            else if (result.includes('reroll')) {
+                $roll.addClass('dc-reroll');
+            }
+
+            let rollResult = 0;
+            roll_data.terms.forEach(p => {
+                if (p.faces === 20) {
+                    rollResult = p.total;
+                }
+            });
+
+            // Update the array of roll HTML elements.
+            $rolls[i] = $roll[0];
+            $rolls[i].d20result = rollResult;
+        }
+
+        // Now that we know which rolls were crits, update the content string.
+        $content.find('.inline-result').replaceWith($rolls);
+        updated_content = $content.html();
+        if (updated_content != null) {
+            data.content = updated_content;
+        }
+
+        // Next, let's see if any of the crits were on attack lines.
+        $content = $(`<div class="wrapper">${data.content}</div>`);
+        let $rows = $content.find('.card-prop');
+
+        if ($rows.length > 0) {
+            // Assume no crit or fail.
+            let has_crit = false;
+            let has_fail = false;
+
+            // Iterate through each of the card properties/rows.
+            $rows.each(function (index) {
+                // Determine if this line is for an attack and if it's a crit/fail.
+                let $row_self = $(this);
+                let row_text = $row_self.html();
+
+                if (rowsToSkip.filter(x => row_text.includes(x)).length > 0) {
+                    return;
+                }
+
+                if ((type == "power" && row_text.includes('Target:')) ||
+                  (type == "action" && row_text.includes('Attack:'))) {
+
+                    targets = Targeting.getTargetsFromRowText(row_text, $row_self, numTargets);
+
+                    if (targets.length > 0) {
+                      var text = document.createTextNode(" (" + targets.map(x => x.name).join(", ") + ")");
+                      $row_self[0].appendChild(text);
+                    }
+                }
+
+                if (row_text.includes('Attack:')) {
+                    if (game.settings.get("archmage", "autoAlterCritFumbleDamage")
+                    && numTargets <= 1) {
+                      if (row_text.includes('dc-crit')) has_crit = true;
+                      if (row_text.includes('dc-fail')) has_fail = true;
+                    }
+
+                    hitEvaluationResults = HitEvaluation.checkRowText(row_text, targets, $row_self);
+                }
+
+                if (hitEvaluationResults) {
+                    // Append hit targets to text
+                    if (row_text.includes('Hit:') && hitEvaluationResults.targetsHit.length > 0) {
+                        $row_self.find('strong').after("<span> (" + hitEvaluationResults.targetsHit
+                            .map(t => t.data.name)
+                            .join(", ") + ") </span>")
+                    }
+
+                    // Append missed targets to text
+                    if (row_text.includes('Miss:') && hitEvaluationResults.targetsMissed.length > 0) {
+                        $row_self.find('strong').after("<span> (" + hitEvaluationResults.targetsMissed
+                            .map(t => t.data.name)
+                            .join(", ") + ") </span>")
+                    }
+
+                    // Append target defenses to text
+                    if (row_text.includes('Attack:') && hitEvaluationResults.defenses.length > 0
+                      && game.settings.get("archmage", "showDefensesInChat")) {
+                        $row_self.append("<span> (" + hitEvaluationResults.defenses.join(", ") + ") </span>")
+                    }
+                }
+
+
+                // Determine if this line is a "Trigger" - something like "Natural 16+:" or "Even Miss:"
+                var triggerText = row_text.toLowerCase();
+                //console.log(triggerText);
+                if (triggerText.includes("natural") || triggerText.includes("miss:") || triggerText.includes("hit:") || triggerText.includes("crit:")) {
+
+                    let triggers = new Triggers();
+                    let active = triggers.evaluateRow(row_text, $rolls, hitEvaluationResults);
+
+                    if (active == undefined) {
+                        $row_self.addClass("trigger-unknown");
+                    }
+                    else if (active) {
+                        $row_self.addClass("trigger-active");
+                    }
+                    else {
+                        $row_self.addClass("trigger-inactive");
+                        if (game.settings.get("archmage", "hideInsteadOfOpaque")) {
+                            $row_self.addClass("hide");
+                        }
+                    }
+                }
+
+                // If so, determine if the current row (next iteration, usually) is a hit.
+                if (has_crit || has_fail) {
+                    if (row_text.includes('Hit:')) {
+                        // If the hit row includes inline results, we need to reroll them.
+                        let $roll = $row_self.find('.inline-result');
+                        if ($roll.length > 0) {
+                            // Iterate through the inline rolls on the hit row.
+                            $roll.each(function (roll_index) {
+                                let $roll_self = $(this);
+                                // Retrieve the roll formula.
+                                let roll_data = Roll.fromJSON(unescape($roll_self.data('roll')));
+
+                                let new_formula = roll_data.formula;
+                                // If there's a crit, double the formula and reroll. If there's a
+                                // fail with no crit, 0 it out.
+                                if (has_crit) {
+                                    if (game.settings.get('archmage', 'originalCritDamage')) {
+                                        new_formula = `(${roll_data.formula}) * 2`;
+                                    } else {
+                                        new_formula = `${roll_data.formula}+${roll_data.formula}`;
+                                    }
+                                    $roll_self.addClass('dc-crit');
+                                }
+                                else {
+                                    new_formula = `0`;
+                                    $roll_self.addClass('dc-fail');
+                                }
+                                // Reroll and recalculate.
+                                let new_roll = new Roll(new_formula).roll({async: false});
+                                // Update inline roll's markup.
+                                $roll_self.attr('data-roll', escape(JSON.stringify(new_roll)));
+                                $roll_self.attr('title', new_roll.formula);
+                                $roll_self.html(`<i class="fas fa-dice-d20"></i> ${new_roll.total}`);
+
+                            });
+                        }
+                        // Update the row with the new roll(s) markup.
+                        $row_self.find('.inline-result').replaceWith($roll);
+                    }
+                    if (row_text.includes('Miss:')) {
+                        let $roll = $row_self.find('.inline-result');
+                        if ($roll.length > 0) {
+                            // Iterate through the inline rolls on the hit row.
+                            $roll.each(function (roll_index) {
+                                let $roll_self = $(this);
+                                // Retrieve the roll formula.
+                                let roll_data = Roll.fromJSON(unescape($roll_self.data('roll')));
+
+                                let new_formula = roll_data.formula;
+                                // If there's a crit, double the formula and reroll. If there's a
+                                // fail with no crit, 0 it out.
+                                if (has_fail) {
+                                    new_formula = `0`;
+                                    $roll_self.addClass('dc-fail');
+                                }
+                                // Reroll and recalculate.
+                                let new_roll = new Roll(new_formula).roll();
+                                // Update inline roll's markup.
+                                $roll_self.attr('data-roll', escape(JSON.stringify(new_roll)));
+                                $roll_self.attr('title', new_roll.formula);
+                                $roll_self.html(`<i class="fas fa-dice-d20"></i> ${new_roll.total}`);
+                            });
+                        }
+                    }
+                }
+            });
+
+            if (hitEvaluationResults && game.modules.get("sequencer")?.active && options?.sequencerFile != undefined) {
+
+                let sequencerFile = options.sequencerFile;
+                if (sequencerFile === "") {
+                    // TODO: Using the damage type and range, default to various Setting configurable files
+                    sequencerFile = "modules/JB2A_DnD5e/Library/Generic/Impact/Impact_07_Regular_Orange_400x400.webm";
+                }
+
+                // Display Sequencer Effects
+                function addAttack(sequence, towards, missed) {
+                    return sequence
+                        .effect()
+                        .atLocation(towards)
+                        .file(sequencerFile)
+                        .missed(missed)
+                }
+
+                let sequence = new Sequence();
+                hitEvaluationResults.targetsHit.forEach(t => sequence = addAttack(sequence, t, false));
+                hitEvaluationResults.targetsMissed.forEach(t => sequence = addAttack(sequence, t, true));
+                sequence.play();
+            }
+
+            // Update the content
+            $content.find('.card-prop').replaceWith($rows);
+            updated_content = $content.html();
+            if (updated_content != null) {
+                data.content = updated_content;
+            }
+        }
+    }
 }