--- conflicted
+++ resolved
@@ -88,10 +88,7 @@
         this.activateVueListeners($(this.form), true);
         return;
       }
-<<<<<<< HEAD
-=======
       // TODO: Is destroying the app necessary?
->>>>>>> 524dece5
       // else {
       //   this._vm.$destroy();
       //   this._vm = null;
@@ -125,18 +122,6 @@
 
   /** @override */
   async close(options={}) {
-<<<<<<< HEAD
-    // // Destroy the Vue app.
-    // if (this._vm) {
-    //   // Destroy the Vue app using its built in method.
-    //   this._vm.$destroy();
-    //   // And then update our property that stores it (requires a short delay).
-    //   // TODO: If this resolves the issue with fields getting nullified, we
-    //   // should revisit this and implement it without the timeout.
-    //   setTimeout(() => {
-    //     this._vm = null;
-    //   }, 500);
-=======
     // TODO: Is destroying the app necessary?
     // Destroy the Vue app.
     // if (this._vm) {
@@ -148,7 +133,6 @@
       // setTimeout(() => {
         // this._vm = null;
       // }, 500);
->>>>>>> 524dece5
     // }
     console.log('/////////////////////\r\nCLOSING SHEET\r\n/////////////////////');
     return super.close(options);
