export class DamageApplicator {

  getRollValue(inlineRoll) {
    return Number.parseInt(inlineRoll[0].innerText.trim());
  }

  getTokenAttribute(token, attribute) {
    //console.log(target);
    if (token.data?.actorData?.data?.attributes != undefined) {
      // Return token overridden value
      if (token.data.actorData.data.attributes[attribute]) {
        return token.data.actorData.data.attributes[attribute];
      }
    }
    return token.actor.data.data.attributes[attribute];
  }

  asDamage(inlineRoll, modifier) {
    var toApply = this.getRollValue(inlineRoll);

    if (inlineRoll[0].classList.contains('dc-crit')) {

      // Crits are pre-doubled, so we gotta math it up a bit
      if (modifier == 2) {
        modifier = 1.5;
      }
      else if (modifier == 3) {
        modifier = 2;
      }
    }

    if (game.settings.get('archmage', 'roundUpDamageApplication')) {
      toApply = Math.round(toApply * modifier);
    }
    else {
      toApply = Math.floor(toApply * modifier);
    }

    var selected = canvas.tokens.controlled;
    selected.forEach(token => {
      // console.log(token);

      if (token.data?.actorData?.data?.attributes != undefined) {
        var tokenData = duplicate(token.data);
        var hp = tokenData.actorData.data.attributes["hp"];
        var temp = hp.temp;
        
        if (toApply > temp) {
          var overflow = toApply - temp;
          hp.temp = 0;
          hp.value -= overflow;
        }
        else {
          hp.temp -= toApply;
        }

        token.update(tokenData);
      }
      else {
        var actorData = duplicate(token.actor.data);
        var hp = actorData.data.attributes["hp"];
        var temp = hp.temp;

        if (toApply > temp) {
          var overflow = toApply - temp;
          hp.temp = 0;
          hp.value -= overflow;
        }
        else {
          hp.temp -= toApply;
        }

<<<<<<< HEAD
        var selected = canvas.tokens.controlled;
        selected.forEach(token => {
            console.log(token);

      if (token.data?.actorData?.data?.attributes != undefined) {
        var tokenData = duplicate(token.data);
        var hp = tokenData.actorData.data.attributes["hp"];
        var temp = hp.temp;
        
        if (toApply > temp) {
          var overflow = toApply - temp;
          hp.temp = 0;
          hp.value -= overflow;
        }
        else {
          hp.temp -= toApply;
        }

        token.update(tokenData);
      }
      else {
        var actorData = duplicate(token.actor.data);
        var hp = actorData.data.attributes["hp"];
        var temp = hp.temp;

        if (toApply > temp) {
          var overflow = toApply - temp;
          hp.temp = 0;
          hp.value -= overflow;
        }
        else {
          hp.temp -= toApply;
        }

=======
>>>>>>> e58951e6
        token.actor.update(actorData);
      }
    });

  }

  asHealing(inlineRoll) {
    var toApply = this.getRollValue(inlineRoll);

    var selected = canvas.tokens.controlled;
    selected.forEach(token => {
      // console.log(token);

      if (token.data?.actorData?.data?.attributes != undefined) {
        var tokenData = duplicate(token.data);
        var hp = tokenData.actorData.data.attributes["hp"];
        hp.value += toApply;
        if (hp.value > hp.max) {
          hp.value = hp.max;
        }
        token.update(tokenData);
      }
      else {
        var actorData = duplicate(token.actor.data);
        var hp = actorData.data.attributes["hp"];
        hp.value += toApply;
        if (hp.value > hp.max) {
          hp.value = hp.max;
        }
        token.actor.update(actorData);
      }
    });
  }

  asTempHealth(inlineRoll) {
    var toApply = this.getRollValue(inlineRoll);

    var selected = canvas.tokens.controlled;
    selected.forEach(token => {
      // console.log(token);

      if (token.data?.actorData?.data?.attributes != undefined) {
        var tokenData = duplicate(token.data);
        var hp = tokenData.actorData.data.attributes["hp"];
        hp.temp += toApply;
        token.update(tokenData);
      }
      else {
        var actorData = duplicate(token.actor.data);
        var hp = actorData.data.attributes["hp"];
        hp.temp += toApply;
        token.actor.update(actorData);
      }
    });
  }
}<|MERGE_RESOLUTION|>--- conflicted
+++ resolved
@@ -70,43 +70,6 @@
           hp.temp -= toApply;
         }
 
-<<<<<<< HEAD
-        var selected = canvas.tokens.controlled;
-        selected.forEach(token => {
-            console.log(token);
-
-      if (token.data?.actorData?.data?.attributes != undefined) {
-        var tokenData = duplicate(token.data);
-        var hp = tokenData.actorData.data.attributes["hp"];
-        var temp = hp.temp;
-        
-        if (toApply > temp) {
-          var overflow = toApply - temp;
-          hp.temp = 0;
-          hp.value -= overflow;
-        }
-        else {
-          hp.temp -= toApply;
-        }
-
-        token.update(tokenData);
-      }
-      else {
-        var actorData = duplicate(token.actor.data);
-        var hp = actorData.data.attributes["hp"];
-        var temp = hp.temp;
-
-        if (toApply > temp) {
-          var overflow = toApply - temp;
-          hp.temp = 0;
-          hp.value -= overflow;
-        }
-        else {
-          hp.temp -= toApply;
-        }
-
-=======
->>>>>>> e58951e6
         token.actor.update(actorData);
       }
     });
