--- conflicted
+++ resolved
@@ -117,9 +117,6 @@
    */
   static _handleShareItem({itemId}={}) {
     let item = game.items.get(itemId);
-<<<<<<< HEAD
-    var itemSheet = new ItemArchmageSheet(item, {
-=======
 
     if (item == undefined) {
       let characters = game.actors.filter(x => x.data.type == "character");
@@ -135,7 +132,6 @@
     }
 
     let itemSheet = new ItemArchmageSheet(item, {
->>>>>>> ea83b1f6
       title: item.title,
       uuid: item.uuid,
       shareable: false,
