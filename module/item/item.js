import ArchmageRolls from "../rolls/ArchmageRolls.mjs";
import preCreateChatMessageHandler from "../hooks/preCreateChatMessageHandler.mjs";

/**
 * Override and extend the basic :class:`Item` implementation
 */
export class ItemArchmage extends Item {

  prepareDerivedData() {
    super.prepareDerivedData();
    if (!this.data.img || this.data.img == CONFIG.DEFAULT_TOKEN) {
      if (CONFIG.ARCHMAGE.defaultTokens[this.data.type]) {
        this.data.img = CONFIG.ARCHMAGE.defaultTokens[this.data.type];
      }
      else {
        this.data.img = CONST.DEFAULT_TOKEN;
      }
    }

    if (this.data.type == 'loot' || this.data.type == 'tool') {
      let model = game.system.model.Item[this.data.type];
      if (!this.data.data.quantity) this.data.data.quantity = model.quantity;
    }
  }

  /**
   * Roll the item to Chat, creating a chat card which contains follow up attack or damage roll options
   * @return {Promise}
   */
  async roll() {
    // Just roll for unlinked tokens
    if (this.actor.token !== null) {
      return this._roll();
    }

    // Update uses left
    let uses = this.data.data.quantity?.value;
    let updateData = {};
    if (uses == null) {
      return this._roll();
    } else {
      if (uses == 0 && !event.shiftKey) {
        let use = false;
        new Dialog({
          title: game.i18n.localize("ARCHMAGE.CHAT.ConfirmDialog"),
          buttons: {
            use: {
              label: game.i18n.localize("ARCHMAGE.CHAT.Use"),
              callback: () => {use = true;}
            },
            cancel: {
              label: game.i18n.localize("ARCHMAGE.CHAT.Cancel"),
              callback: () => {}
            }
          },
          default: 'cancel',
          close: html => {
            if (use) {
              return this._roll();
            }
          }
        }).render(true);
      } else {
        let rolled = await this._roll();
        if (rolled) {
          updateData._id = this.data._id;
          updateData.data = {'quantity.value': Math.max(uses - 1, 0)};
        }
        if (!isObjectEmpty(updateData)) this.actor.updateOwnedItem(updateData);
        return rolled;
      }
    }
  }

  async _roll() {
    // Decrease resources if cost is set
    let cost = this.data.data.cost?.value;
    if (cost && game.settings.get("archmage", "automatePowerCost")) {
      let updateData = {};
      let filter = /^([0-9]*) ([a-zA-Z ]+)|([a-zA-Z ]+)$/;
      let parsed = filter.exec(cost);
      if (parsed) {
        // Command points
        if (parsed[2] && parsed[2].toLowerCase().includes("command point")
            && this.actor.data.data.resources.perCombat.commandPoints.enabled) {
          let costNum = Number(parsed[1]);
          if (costNum > this.actor.data.data.resources.perCombat.commandPoints.current) {
            ui.notifications.error(game.i18n.localize("ARCHMAGE.UI.errNotEnoughCP"));
            return false;
          } else {
            let path = 'data.resources.perCombat.commandPoints.current';
            updateData[path] = this.actor.data.data.resources.perCombat.commandPoints.current - costNum;
          }
        }
        // Ki
        else if (parsed[2] && parsed[2].toLowerCase().includes("ki")
            && this.actor.data.data.resources.spendable.ki.enabled) {
          let costNum = Number(parsed[1]);
          if (costNum > this.actor.data.data.resources.spendable.ki.current) {
            ui.notifications.error(game.i18n.localize("ARCHMAGE.UI.errNotEnoughKi"));
            return false;
          } else {
            let path = 'data.resources.spendable.ki.current';
            updateData[path] = this.actor.data.data.resources.perCombat.commandPoints.current - costNum;
          }
        }
        // Momentum
        else if (parsed[3] && parsed[3].toLowerCase() == "spend momentum"
            && this.actor.data.data.resources.perCombat.momentum.enabled) {
          if (!this.actor.data.data.resources.perCombat.momentum.current) {
            ui.notifications.error(game.i18n.localize("ARCHMAGE.UI.errNoMomentum"));
            return false;
          } else {
            let path = 'data.resources.perCombat.momentum.current';
            updateData[path] = false;
          }
        }
        else if (parsed[3] && parsed[3].toLowerCase() == "have momentum"
            && this.actor.data.data.resources.perCombat.momentum.enabled) {
          if (!this.actor.data.data.resources.perCombat.momentum.current) {
            ui.notifications.error(game.i18n.localize("ARCHMAGE.UI.errNoMomentum"));
            return false;
          }
        }
        // Focus
        else if (parsed[3] && parsed[3].toLowerCase() == "focus"
            && this.actor.data.data.resources.perCombat.focus.enabled) {
          if (!this.actor.data.data.resources.perCombat.focus.current) {
            ui.notifications.error(game.i18n.localize("ARCHMAGE.UI.errNoFocus"));
            return false;
          } else {
            let path = 'data.resources.perCombat.focus.current';
            updateData[path] = false;
          }
        }
        // Custom resources
        for (let idx of ["1", "2", "3"]) {
          let resourcePathName = "custom"+idx;
          let resourceName = this.actor.data.data.resources.spendable[resourcePathName].label;
          if (this.actor.data.data.resources.spendable[resourcePathName].enabled
            && parsed[2] && parsed[1]
            && this.actor.data.data.resources.spendable[resourcePathName].current !== null
            && parsed[2].toLowerCase().includes(resourceName.toLowerCase())) {
            let numUsed = Number(parsed[1]);
            if (numUsed > this.actor.data.data.resources.spendable[resourcePathName].current) {
              ui.notifications.error(game.i18n.localize("ARCHMAGE.UI.errNoCustomResource")+" "+resourceName);
              return false;
            } else {
              let path = `data.resources.spendable.${resourcePathName}.current`;
              updateData[path] = this.actor.data.data.resources.spendable[resourcePathName].current - numUsed;
            }
          }
        }
      }
      if (!isObjectEmpty(updateData)) this.actor.update(updateData);
    }

    // Basic template rendering data
    const template = `systems/archmage/templates/chat/${this.data.type.toLowerCase()}-card.html`
    const token = this.actor.token;
    const templateData = {
      actor: this.actor,
      tokenId: token ? `${token._object.scene.id}.${token.id}` : null,
      item: this.data,
      data: this.getChatData()
    };

<<<<<<< HEAD
    //let rollData = await ArchmageRolls.rollItem(this);

=======
>>>>>>> 8e164a47
    // Basic chat message data
    const chatData = {
      user: game.user.id,
      speaker: {
        actor: this.actor.id,
        token: this.actor.token,
        alias: this.actor.name,
        scene: game.user.viewedScene
      }
    };

    // Toggle default roll mode
    let rollMode = game.settings.get("core", "rollMode");
    if (["gmroll", "blindroll"].includes(rollMode)) chatData["whisper"] = ChatMessage.getWhisperRecipients("GM").map(u => u._id);
    if (rollMode === "blindroll") chatData["blind"] = true;

    // Render the template
    chatData["content"] = await renderTemplate(template, templateData);

    // Enrich the message to parse inline rolls.
    chatData.content = TextEditor.enrichHTML(chatData.content, { rolls: true, rollData: this.actor.getRollData() });

    preCreateChatMessageHandler.handle(chatData, null, null);

    let renderMessage = false;
    let that = this;

    // If 3d dice are enabled, handle them first.
    // if (game.dice3d) {
    //   // Enrich the message to parse inline rolls.
    //   chatData.content = TextEditor.enrichHTML(chatData.content, { rollData: that.actor.getRollData() });
    //   let contentHtml = $(chatData.content);
    //   let rolls = [];
    //
    //   if (contentHtml.length > 0) {
    //     // Find all property rows.
    //     let $rows = contentHtml.find('.card-prop');
    //     if ($rows.length > 0) {
    //       // Iterate over properties.
    //       $rows.each(function(index) {
    //         let $row_self = $(this);
    //         let row_text = $row_self.html();
    //         // TODO: Move crit detection here.
    //         // If this is an attack row, we need to get the roll data.
    //         if (row_text.includes('Attack:') || row_text.includes('Hit:')) {
    //           let $roll_html = $row_self.find('.inline-result');
    //           if ($roll_html.length > 0) {
    //             rolls.push(Roll.fromJSON(unescape($roll_html.data('roll'))));
    //           }
    //         }
    //       });
    //     }
    //
    //     // If we have roll data, handle a 3d roll.
    //     if (rolls.length > 0) {
    //       for (let r of rolls) {
    //         await game.dice3d.showForRoll(r, game.user, true);
    //       }
    //
    //       return ChatMessage.create(chatData, { displaySheet: false });
    //     }
    //     else {
    //       renderMessage = true;
    //     }
    //   }
    //   else {
    //     renderMessage = true;
    //   }
    // }
    // else {
    //   renderMessage = true;
    // }

    if (true) {
      // Create the chat message
      return ChatMessage.create(chatData, { displaySheet: false });
    }

  }

  /**
   * Roll an item's recharge, and update its quantity based on the maxQuantity.
   *
   * @param {Object} options      Options to pass during execution.
   * @param {Boolean} options.createMessage  Whether or not to render chat messages.
   * @returns {Promise.<Object>}  A promise resolving to an object with roll results.
   */
  async recharge({createMessage=true}={}) {
    let recharge = this.data.data?.recharge?.value ?? null;
    // If a recharge power does not have a recharge value, assume 16+
    if (this.data.data?.powerUsage?.value == 'recharge'
      && !recharge) recharge = 16;

    // Only update for recharge powers/items.
    if (!recharge) return;
    // And only if recharge is feasible
    // if (recharge <= 0 || recharge > 20) return;

    // Only update for owned items.
    if (!this.options?.actor) return;

    // let actor = game.actors.get(this.options.actor.data._id);
    let actor = this.options.actor;
    let maxQuantity = this.data.data?.maxQuantity?.value ?? 1;
    let currQuantity = this.data.data?.quantity?.value ?? 0;
    if (maxQuantity - currQuantity <= 0) return;
    let rechAttempts = this.data.data?.rechargeAttempts?.value ?? 0;

    let roll = new Roll('d20');
    roll.roll();

    let rechargeSuccessful = roll.total >= Number(recharge);

    if (createMessage) {
      // Basic template rendering data
      const template = `systems/archmage/templates/chat/recharge-card.html`
      const token = actor.token;

      // Basic chat message data
      const chatData = {
        user: game.user._id,
        type: 5,
        roll: roll,
        speaker: {
          actor: actor._id,
          token: actor.token,
          alias: actor.name,
          scene: game.user.viewedScene
        }
      };

      const templateData = {
        actor: actor,
        title: this.data.name,
        tokenId: token ? `${token.scene._id}.${token.id}` : null,
        success: rechargeSuccessful,
        data: chatData,
      };

      // Toggle default roll mode
      let rollMode = game.settings.get("core", "rollMode");
      if (["gmroll", "blindroll"].includes(rollMode)) chatData["whisper"] = ChatMessage.getWhisperRecipients("GM").map(u => u._id);
      if (rollMode === "blindroll") chatData["blind"] = true;

      // TODO: Wait for 3d dice.

      // Render the template
      chatData["content"] = await renderTemplate(template, templateData);
      ChatMessage.create(chatData, { displaySheet: false });
    }

    // Update the item.
    if (rechargeSuccessful) {
      await actor.updateOwnedItem({
        _id: this.data._id,
        data: {
          'quantity.value': Number(currQuantity) + 1
        }
      });
    } else {
      // Record recharge attempt
      await actor.updateOwnedItem({
        _id: this.data._id,
        data: {
          'rechargeAttempts.value': Number(rechAttempts) + 1
        }
      });
    }

    return {
      roll: roll,
      total: roll.total,
      target: recharge,
      success: rechargeSuccessful
    };
  }

  /* -------------------------------------------- */
  /*  Chat Card Data
  /* -------------------------------------------- */

  getChatData(htmlOptions) {
    const data = this[`_${this.data.type}ChatData`]();
    data.description.value = data.description.value !== undefined ? TextEditor.enrichHTML(data.description.value, htmlOptions) : '';
    return data;
  }

  _powerChatData() {
    const data = duplicate(this.data.data);
    const tags = [
      {
        label: game.i18n.localize('ARCHMAGE.CHAT.actionType'),
        value: CONFIG.ARCHMAGE.actionTypes[data.actionType.value]
      },
      {
        label: game.i18n.localize('ARCHMAGE.CHAT.powerUsage'),
        value: CONFIG.ARCHMAGE.powerUsages[data.powerUsage.value]
      },
      {
        label: game.i18n.localize('ARCHMAGE.CHAT.powerSource'),
        value: CONFIG.ARCHMAGE.powerSources[data.powerSource.value]
      },
      {
        label: game.i18n.localize('ARCHMAGE.CHAT.powerType'),
        value: CONFIG.ARCHMAGE.powerTypes[data.powerType.value]
      },
      {
        label: data.powerLevel !== undefined ? data.powerLevel.label : 'Level',
        value: game.i18n.localize('ARCHMAGE.level') + ' ' + (data.powerLevel !== undefined ? data.powerLevel.value : this.actor.data.data.details.level.value)
      }
    ];

    const propKeys = [
      'recharge',
      'sustainOn',
      'trigger',
      'target',
      'always',
      'attack',
      'hit',
      'hitEven',
      'hitOdd',
      'crit',
      'miss',
      'missEven',
      'missOdd',
      'cost',
    ];
    const properties = propKeys.map(k => {
      return {
        label: data[k] ? game.i18n.localize(`ARCHMAGE.CHAT.${k}`) : null,
        value: data[k] ? data[k].value : null,
      };
    })

    const featKeys = [
      'adventurer',
      'champion',
      'epic',
    ];
    const feats = featKeys.map(k => {
      return {
        label: data.feats[k] ? game.i18n.localize(`ARCHMAGE.CHAT.${k}`) : null,
        description: data.feats[k] ? data.feats[k].description.value : null,
        isActive: data.feats[k] ? data.feats[k].isActive.value : null,
      };
    });

    const effectKeys = [
      'effect',
      'castBroadEffect',
      'castPower',
      'sustainedEffect',
      'finalVerse',
      'spellLevel3',
      'spellLevel5',
      'spellLevel7',
      'spellLevel9',
      'spellChain',
      'breathWeapon',
      'special',
    ];

    const effects = effectKeys.map(k => {
      return {
        label: data[k] ? game.i18n.localize(`ARCHMAGE.CHAT.${k}`) : null,
        value: data[k] ? data[k].value : null,
      };
    });

    data.tags = tags.filter(t => t.value !== null && t.value !== undefined && t.value != '');
    data.properties = properties.filter(p => p.value !== null && p.value !== undefined && p.value != '');
    data.feats = feats.filter(f => f.description !== null && f.description !== undefined && f.description !== '');
    data.effects = effects.filter(e => e.value !== null && e.value !== undefined && e.value != '');
    data.effect = {
      label: game.i18n.localize(`ARCHMAGE.CHAT.effect`),
      value: data.effect.value
    };
    data.special = {
      label: game.i18n.localize(`ARCHMAGE.CHAT.special`),
      value: data.special.value
    };
    return data;
  }

  _equipmentChatData() {
    const data = duplicate(this.data.data);
    return data;
  }

  _actionChatData() {
    const data = duplicate(this.data.data);
    return data;
  }

  _traitChatData() {
    const data = duplicate(this.data.data);
    return data;
  }

  _nastierSpecialChatData() {
    const data = duplicate(this.data.data);
    return data;
  }

  static chatListeners(html) {

    // Chat card actions
    html.on('click', '.card-buttons button', ev => {
      ev.preventDefault();

      // Extract card data
      const button = $(ev.currentTarget),
        messageId = button.parents('.message').attr("data-message-id"),
        senderId = game.messages.get(messageId).user._id,
        card = button.parents('.chat-card');

      // Confirm roll permission
      if (!game.user.isGM && (game.user._id !== senderId)) return;

      // Get the Actor from a synthetic Token
      let actor;
      const tokenKey = card.attr("data-token-id");
      if (tokenKey) {
        const [sceneId, tokenId] = tokenKey.split(".");
        let token;
        if (sceneId === canvas.scene._id) token = canvas.tokens.get(tokenId);
        else {
          const scene = game.scenes.get(sceneId);
          if (!scene) return;
          let tokenData = scene.data.tokens.find(t => t.id === Number(tokenId));
          if (tokenData) token = new Token(tokenData);
        }
        if (!token) return;
        actor = Actor.fromToken(token);
      } else actor = game.actors.get(card.attr('data-actor-id'));

      // Get the Item
      if (!actor) return;
      const itemId = card.attr("data-item-id");
      let itemData = actor.items.find(i => i.id === itemId);
      if (!itemData) return;
      const item = new CONFIG.Item.entityClass(itemData, { actor: actor });

      // Get the Action
      const action = button.attr("data-action");

      // Weapon attack
      if (action === "weaponAttack") item.rollWeaponAttack(ev);
      else if (action === "weaponDamage") item.rollWeaponDamage(ev);
      else if (action === "weaponDamage2") item.rollWeaponDamage(ev, true);

      // Spell actions
      else if (action === "spellAttack") item.rollSpellAttack(ev);
      else if (action === "spellDamage") item.rollSpellDamage(ev);

      // Feat actions
      else if (action === "featAttack") item.rollFeatAttack(ev);
      else if (action === "featDamage") item.rollFeatDamage(ev);

      // Consumable usage
      else if (action === "consume") item.rollConsumable(ev);

      // Tool usage
      else if (action === "toolCheck") item.rollToolCheck(ev);
    });
  }
}<|MERGE_RESOLUTION|>--- conflicted
+++ resolved
@@ -165,11 +165,8 @@
       data: this.getChatData()
     };
 
-<<<<<<< HEAD
     //let rollData = await ArchmageRolls.rollItem(this);
 
-=======
->>>>>>> 8e164a47
     // Basic chat message data
     const chatData = {
       user: game.user.id,
