--- conflicted
+++ resolved
@@ -146,21 +146,13 @@
   }
 
   /**
-<<<<<<< HEAD
-   * Roll an item's recharge, and update its quanity based on the maxQuantity.
-=======
    * Roll an item's recharge, and update its quantity based on the maxQuantity.
->>>>>>> 554fc6b1
    *
    * @param {Object} options      Options to pass during execution.
    * @param {Boolean} options.createMessage  Whether or not to render chat messages.
    * @returns {Promise.<Object>}  A promise resolving to an object with roll results.
    */
   async recharge({createMessage=true}={}) {
-<<<<<<< HEAD
-    // Only update for recharge powers/items.
-    if (this.data.data?.powerUsage?.value != 'recharge') return;
-=======
     let recharge = this.data.data?.recharge?.value ?? null;
     // If a recharge power does not have a recharge value, assume 16+
     if (this.data.data?.powerUsage?.value == 'recharge'
@@ -170,7 +162,6 @@
     if (!recharge) return;
     // And only if recharge is feasible
     // if (recharge <= 0 || recharge > 20) return;
->>>>>>> 554fc6b1
 
     // Only update for owned items.
     if (!this.options?.actor) return;
@@ -178,11 +169,7 @@
     // let actor = game.actors.get(this.options.actor.data._id);
     let actor = this.options.actor;
     let maxQuantity = this.data.data?.maxQuantity?.value ?? 1;
-<<<<<<< HEAD
-    let recharge = this.data.data?.recharge?.value ?? 16;
-=======
     let rechAttempts = this.data.data?.rechargeAttempts?.value ?? 0;
->>>>>>> 554fc6b1
 
     let roll = new Roll('d20');
     roll.roll();
@@ -225,18 +212,6 @@
       // Render the template
       chatData["content"] = await renderTemplate(template, templateData);
       ChatMessage.create(chatData, { displaySheet: false });
-<<<<<<< HEAD
-
-      // Update the item.
-      if (rechargeSuccessful) {
-        await actor.updateOwnedItem({
-          _id: this.data._id,
-          data: {
-            'quantity.value': Number(maxQuantity)
-          }
-        });
-      }
-=======
     }
 
     // Update the item.
@@ -255,7 +230,6 @@
           'rechargeAttempts.value': Number(rechAttempts) + 1
         }
       });
->>>>>>> 554fc6b1
     }
 
     return {
