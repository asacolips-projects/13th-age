--- conflicted
+++ resolved
@@ -886,27 +886,6 @@
               let $roll_self = $(this);
               // Retrieve the roll formula.
               let roll_data = Roll.fromJSON(unescape($roll_self.data('roll')));
-<<<<<<< HEAD
-              // If there's a crit, double the formula and reroll. If there's a
-              // fail with no crit, 0 it out.
-              if (has_crit) {
-                // This next parts seems over-complicated, but it ensures the full roll results are still available when clicking in chat (using brackets hides inner results)
-                if(game.settings.get('archmage', 'originalCritDamage')){
-                  let formula_full = `${roll_data.formula}`;
-                  let formula_parts = formula_full.split('+');
-                  let new_formula = '';
-                  for (var i = 0; i < formula_parts.length - 1; i++) {
-                    formula_parts[i] = formula_parts[i]+'* 2 +';
-                    new_formula = new_formula.concat(formula_parts[i]);
-                  }
-                  formula_parts[formula_parts.length - 1] = formula_parts[formula_parts.length - 1]+'* 2';
-                  new_formula = new_formula.concat(formula_parts[formula_parts.length - 1]);
-                  roll_data.formula = new_formula;
-                } else {
-                  roll_data.formula = `${roll_data.formula}+${roll_data.formula}`;
-                }
-                $roll_self.addClass('dc-crit');
-=======
               //////////////////////////////////////////////////////////////////////////
               //////////////// DEPRECATED CODE - 0.6.X COMPATIBILITY ///////////////////
               //////////////////////////////////////////////////////////////////////////
@@ -927,7 +906,6 @@
                 $roll_self.attr('data-roll', escape(JSON.stringify(roll_data)));
                 $roll_self.attr('title', roll_data.formula);
                 $roll_self.html(`<i class="fas fa-dice-d20"></i> ${roll_data.total}`);
->>>>>>> 154235c8
               }
               //////////////////////////////////////////////////////////////////////////
               //////////////////////// END OF DEPRECATED CODE //////////////////////////
