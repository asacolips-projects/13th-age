--- conflicted
+++ resolved
@@ -202,17 +202,10 @@
             </div>
         </div>
 
-<<<<<<< HEAD
-        <nav class="sheet-tabs tabs" data-tab-container="primary">
-            <a class="item active" data-tab="powers">Powers</a>
-            <a class="item" data-tab="biography">Biography</a>
-            <a class="item" data-tab="items">Equipment</a>
-=======
         <nav class="sheet-tabs tabs tabs-primary" data-group="primary">
             <a class="item" data-tab="powers">{{localize 'ARCHMAGE.powers'}}</a>
             <a class="item" data-tab="biography">{{localize 'ARCHMAGE.biography'}}</a>
             <a class="item" data-tab="items">{{localize 'ARCHMAGE.equipment'}}</a>
->>>>>>> 6919f753
         </nav>
 
         <div class="tabs-primary-content">
@@ -369,35 +362,6 @@
               </ol>
           </div>
         </div>
-<<<<<<< HEAD
-
-        <!-- ITEMS -->
-        <div class="tab items" data-group="primary" data-tab="items">
-            <ol class="inventory-list directory-list">
-                <li class="item flexrow inventory-header">
-                    <div class="item-name flexrow">
-                        <span class="item-name">Name</span>
-                        <span class="item-type">Type</span>
-                    </div>
-                </li>
-
-                {{#each actor.equipment as |item i|}}
-                <li class="item flexrow item" data-item-id="{{item._id}}" data-index="{{i}}">
-                    <div class="item-name flexrow rollable">
-                        <div class=item-name>{{item.name}}</div>
-                        <div class=item-type>{{item.type}}</div>
-                    {{#if ../owner}}
-                    <div class="item-controls">
-                        <a class="item-control item-edit" title="Edit Item"><i class="fas fa-edit"></i></a>
-                        <a class="item-control item-delete" title="Delete Item"><i class="fas fa-trash"></i></a>
-                    </div>
-                    {{/if}}
-                </li>
-                {{/each}}
-            </ol>
-        </div>
-=======
->>>>>>> 6919f753
     </section>
 
     <!-- SIDEBAR -->
