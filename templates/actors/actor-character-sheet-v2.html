<<<<<<< HEAD
<form class="{{cssClass}} toolkit13-sheet-background" autocomplete="off">

  <archmage-actor-sheet class="vueport-render" dependencies='actor-sheet' :actor='{{actorJSON}}'>Loading, please wait...</archmage-actor-sheet>
=======
<form class="{{cssClass}}" autocomplete="off">

  {{!-- Header row --}}
  <header class="character-header flexrow">
    {{!-- Name --}}
    <div class="unit unit--abs-label unit--name">
      <label for="name">{{localize "Name"}}</label>
      <input type="text" name="name" class="input-secondary" value="{{actor.name}}">
    </div>
    {{!-- Race --}}
    <div class="unit unit--abs-label unit--race">
      <label for="data.details.race.value">{{localize "Race"}}</label>
      <input type="text" name="data.details.race.value" class="input-secondary" value="{{data.details.race.value}}">
    </div>
    {{!-- Class --}}
    <div class="unit unit--abs-label unit--class">
      <label for="data.details.class.value">{{localize "Class"}}</label>
      <input type="text" name="data.details.class.value" class="input-secondary" value="{{data.details.class.value}}">
    </div>
    {{!-- Level --}}
    <div class="unit unit--level flexrow">
      <label for="data.attributes.level.value">{{localize "Level"}}</label>
      <input type="text" name="data.attributes.level.value" class="input-secondary" value="{{data.attributes.level.value}}">
    </div>
  </header>
>>>>>>> 39ab99db

  {{!-- Attributes section --}}
  <section class="section section--attributes flexrow">

  </section>

  {{!-- Left sidebar --}}
  <section class="section section--sidebar flexcol">

  </section>

  {{!-- Main content --}}
  <section class="section section--main flexcol">

    {{!-- Class resources --}}
    <section class="section section--resources flexrow">

    </section>

    {{!-- Tabs --}}
    <nav class="section section--tabs flexrow">

    </nav>

    {{!-- Tabs content --}}
    <section class="section section--tabs-content flexcol">

      {{!-- Details tab --}}
      <section class="section section--details flexcol">

      </section>

      {{!-- Powers tab --}}
      <section class="section section--powers flexcol">

      </section>

      {{!-- Inventory tab --}}
      <section class="section section--inventory flexcol">

      </section>

      {{!-- Effects tab --}}
      <section class="section section--effects flexcol">

      </section>

    </section>
  </section>

</form><|MERGE_RESOLUTION|>--- conflicted
+++ resolved
@@ -1,9 +1,6 @@
-<<<<<<< HEAD
-<form class="{{cssClass}} toolkit13-sheet-background" autocomplete="off">
+<form class="{{cssClass}}" autocomplete="off">
 
   <archmage-actor-sheet class="vueport-render" dependencies='actor-sheet' :actor='{{actorJSON}}'>Loading, please wait...</archmage-actor-sheet>
-=======
-<form class="{{cssClass}}" autocomplete="off">
 
   {{!-- Header row --}}
   <header class="character-header flexrow">
@@ -28,7 +25,6 @@
       <input type="text" name="data.attributes.level.value" class="input-secondary" value="{{data.attributes.level.value}}">
     </div>
   </header>
->>>>>>> 39ab99db
 
   {{!-- Attributes section --}}
   <section class="section section--attributes flexrow">
