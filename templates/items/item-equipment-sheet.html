--- conflicted
+++ resolved
@@ -4,105 +4,6 @@
         <h1><input name="name" type="text" value="{{item.name}}" placeholder="{{localize 'ARCHMAGE.name'}}"/></h1>
     </header>
 
-<<<<<<< HEAD
-    <ol class="item-details">    
-        <li>
-            <label>Price</label>
-            <input type="text" name="data.price.value" value="{{data.price.value}}" data-dtype="{{data.price.type}}"/>
-        </li>
-    </ol>
-
-    <nav class="sheet-tabs tabs" data-tab-container="primary">
-        <a class="item active" data-tab="description">Description</a>
-        <a class="item" data-tab="details">Details</a>
-    </nav>
-
-    <div class="tab active" data-tab="description">
-        {{editor content=data.description.value target="data.description.value" button=true}}
-    </div>
-
-    <div class="tab" data-tab="details">
-        <div class="settings-group form-group">
-            <label>Attack Bonuses</label>
-        </div>
-
-        <div class="settings-group">
-            <strong class="attribute-name">Melee Attack Bonus</strong>
-            <input class="attribute-input" name="data.attributes.attack.melee.bonus" type="text" value="{{data.attributes.attack.melee.bonus}}"
-                data-dtype="Number" placeholder="1" />
-        </div>
-
-        <div class="settings-group">
-            <strong class="attribute-name">Ranged Attack Bonus</strong>
-            <input class="attribute-input" name="data.attributes.attack.ranged.bonus" type="text" value="{{data.attributes.attack.ranged.bonus}}"
-                data-dtype="Number" placeholder="1" />
-        </div>
-
-        <div class="settings-group">
-            <strong class="attribute-name">Divine Spell / Divine Attack Bonus</strong>
-            <input class="attribute-input" name="data.attributes.attack.divine.bonus" type="text" value="{{data.attributes.attack.divine.bonus}}"
-                data-dtype="Number" placeholder="1" />
-        </div>
-
-        <div class="settings-group">
-            <strong class="attribute-name">Arcane Spell / Arcane Attack Bonus</strong>
-            <input class="attribute-input" name="data.attributes.attack.arcane.bonus" type="text" value="{{data.attributes.attack.arcane.bonus}}"
-                data-dtype="Number" placeholder="1" />
-        </div>
-
-        <div class="settings-group form-group" style="padding-top: 10px;">
-            <label>Defense Bonuses</label>
-        </div>
-
-        <div class="settings-group">
-            <strong class="attribute-name">AC Bonus</strong>
-            <input class="attribute-input" name="data.attributes.ac.bonus" type="text" value="{{data.attributes.ac.bonus}}"
-                data-dtype="Number" placeholder="1" />
-        </div>
-
-        <div class="settings-group">
-            <strong class="attribute-name">PD Bonus</strong>
-            <input class="attribute-input" name="data.attributes.pd.bonus" type="text" value="{{data.attributes.pd.bonus}}"
-                data-dtype="Number" placeholder="1" />
-        </div>
-
-        <div class="settings-group">
-            <strong class="attribute-name">MD Bonus</strong>
-            <input class="attribute-input" name="data.attributes.md.bonus" type="text" value="{{data.attributes.md.bonus}}"
-                data-dtype="Number" placeholder="1" />
-        </div>
-
-
-        <div class="settings-group form-group" style="padding-top: 10px;">
-            <label>Chakra Slot</label>
-        </div>
-
-        <div class="settings-group">
-            <select class="attribute-input" name="data.chackra" data-type="String">
-                {{#select data.chackra}}
-                <option value="none">None</option>
-                <option value="armor">Armor, robe, shirt, tunic</option>
-                <option value="arrow">Arrow, crossbow bolt, slingstone</option>
-                <option value="belt">Belt, swordbelt, kilt, girdle</option>
-                <option value="book">Book, scroll, manual, grimoire</option>
-                <option value="boots">Boots, scandals, slippers, shoes</option>
-                <option value="cloak">Cloak, mantle, cape</option>
-                <option value="glove">Glove, gauntlet, mitt</option>
-                <option value="helmet">Helmet, circlet, crown, cap</option>
-                <option value="necklace">Necklace, pendant</option>
-                <option value="ring">Ring</option>
-                <option value="shield">Shield</option>
-                <option value="staff">Staff (implement)</option>
-                <option value="symbol">Symbol, holy relic, sacred sickle (implement)</option>
-                <option value="wand">Wand (implement)</option>
-                <option value="melee">Weapon, melee</option>
-                <option value="ranged">Weapon, ranged</option>
-                <option value="wondrous">Wondrous item</option>
-                {{/select}}
-            </select>
-        </div>
-    </div>
-=======
     <article class="sheet-content">
 
         <section class="sheet-body">
@@ -232,5 +133,4 @@
 
     </article>
 
->>>>>>> 6919f753
 </form>