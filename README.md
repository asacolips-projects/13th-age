--- conflicted
+++ resolved
@@ -99,14 +99,4 @@
 
 13 Fighter Talents and Maneuvers. © 2017, Jon Brazer Enterprises, Author: Richard Moore.
 
-<<<<<<< HEAD
-- [OPEN GAME LICENSE Version 1.0a](https://gitlab.com/asacolips-projects/foundry-mods/archmage/-/raw/master/licenses/OGL.txt)
-- [13th Age Roleplaying Game Archmage Engine License](https://gitlab.com/asacolips-projects/foundry-mods/archmage/-/raw/master/licenses/archmage-engine.txt)
-- [Fire Opal Media, 13th Age — Community Use Policy](https://gitlab.com/asacolips-projects/foundry-mods/archmage/-/raw/master/licenses/community-use.txt)
-
-## Community Use Policy
-
-This system for FoundryVTT uses trademarks and/or copyrights owned by Fire Opal Media, which are used under the Fire Opal Media, 13th Age Community Use Policy. We are expressly prohibited from charging you to use or access this content. This system for FoundryVTT is not published, endorsed, or specifically approved by Fire Opal Media. For more information about Fire Opal Media's 13th Age Community Use Policy, please visit http://www.fireopalmedia.com/communityuse. For more information about Fire Opal Media and 13th Age products, please visit http://www.fireopalmedia.com and http://www.pelgranepress.com.
-=======
-13 Wizard Cantrips and Spells. © 2018, Jon Brazer Enterprises, Author: Richard Moore.
->>>>>>> f4fa6a3c
+13 Wizard Cantrips and Spells. © 2018, Jon Brazer Enterprises, Author: Richard Moore.