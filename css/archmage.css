--- conflicted
+++ resolved
@@ -270,21 +270,12 @@
 .ability-usage--at-will {
   background: -o-linear-gradient(45deg, #003c15, #5ee25e);
   background: linear-gradient(45deg, #003c15, #5ee25e); }
-<<<<<<< HEAD
-.colorBlindRG .ability-usage--at-will {
-  background: -o-linear-gradient(45deg, #003c15, #087830);
-  background: linear-gradient(45deg, #003c15, #087830); }
-.colorBlindBY .ability-usage--at-will {
-  background: -o-linear-gradient(45deg, #796501, #efde89);
-  background: linear-gradient(45deg, #796501, #efde89); }
-=======
   .colorBlindRG .ability-usage--at-will {
     background: -o-linear-gradient(45deg, #003c15, #087830);
     background: linear-gradient(45deg, #003c15, #087830); }
   .colorBlindBY .ability-usage--at-will {
     background: -o-linear-gradient(45deg, #796501, #efde89);
     background: linear-gradient(45deg, #796501, #efde89); }
->>>>>>> 6b3063da
 
 .ability-usage--header {
   background: transparent; }
@@ -292,81 +283,42 @@
 .ability-usage--once-per-battle {
   background: -o-linear-gradient(45deg, #3c0000, #dc0000);
   background: linear-gradient(45deg, #3c0000, #dc0000); }
-<<<<<<< HEAD
-.colorBlindRG .ability-usage--once-per-battle {
-  background: -o-linear-gradient(45deg, #003854, #89cdef);
-  background: linear-gradient(45deg, #003854, #89cdef); }
-.colorBlindBY .ability-usage--once-per-battle {
-  background: -o-linear-gradient(45deg, #4e0129, #891c54);
-  background: linear-gradient(45deg, #4e0129, #891c54); }
-=======
   .colorBlindRG .ability-usage--once-per-battle {
     background: -o-linear-gradient(45deg, #003854, #89cdef);
     background: linear-gradient(45deg, #003854, #89cdef); }
   .colorBlindBY .ability-usage--once-per-battle {
     background: -o-linear-gradient(45deg, #4e0129, #891c54);
     background: linear-gradient(45deg, #4e0129, #891c54); }
->>>>>>> 6b3063da
 
 .ability-usage--daily {
   background: -o-linear-gradient(45deg, #01003c, #ababab);
   background: linear-gradient(45deg, #01003c, #ababab); }
-<<<<<<< HEAD
-.colorBlindRG .ability-usage--daily {
-  background: -o-linear-gradient(45deg, #005748, #42ac9a);
-  background: linear-gradient(45deg, #005748, #42ac9a); }
-.colorBlindBY .ability-usage--daily {
-  background: -o-linear-gradient(45deg, #333300, #9a9a30);
-  background: linear-gradient(45deg, #333300, #9a9a30); }
-=======
   .colorBlindRG .ability-usage--daily {
     background: -o-linear-gradient(45deg, #005748, #42ac9a);
     background: linear-gradient(45deg, #005748, #42ac9a); }
   .colorBlindBY .ability-usage--daily {
     background: -o-linear-gradient(45deg, #333300, #9a9a30);
     background: linear-gradient(45deg, #333300, #9a9a30); }
->>>>>>> 6b3063da
 
 .ability-usage--recharge {
   background: -o-linear-gradient(45deg, #01003c, #71a2ec);
   background: linear-gradient(45deg, #01003c, #71a2ec); }
-<<<<<<< HEAD
-.colorBlindRG .ability-usage--recharge {
-  background: -o-linear-gradient(45deg, #695702, #decd78);
-  background: linear-gradient(45deg, #695702, #decd78); }
-.colorBlindBY .ability-usage--recharge {
-  background: -o-linear-gradient(45deg, #01536e, #66cdef);
-  background: linear-gradient(45deg, #01536e, #66cdef); }
-=======
   .colorBlindRG .ability-usage--recharge {
     background: -o-linear-gradient(45deg, #695702, #decd78);
     background: linear-gradient(45deg, #695702, #decd78); }
   .colorBlindBY .ability-usage--recharge {
     background: -o-linear-gradient(45deg, #01536e, #66cdef);
     background: linear-gradient(45deg, #01536e, #66cdef); }
->>>>>>> 6b3063da
 
 .ability-usage--other {
   background: -o-linear-gradient(45deg, #25003c, #dc9ff1a6);
   background: linear-gradient(45deg, #25003c, #dc9ff1a6); }
-<<<<<<< HEAD
-.color-blind .ability-usage--other {
-  background: -o-linear-gradient(45deg, #301c89, #301c89);
-  background: linear-gradient(45deg, #301c89, #301c89); }
-.colorBlindRG .ability-usage--other {
-  background: -o-linear-gradient(45deg, #0d0145, #301c89);
-  background: linear-gradient(45deg, #0d0145, #301c89); }
-.colorBlindBY .ability-usage--other {
-  background: -o-linear-gradient(45deg, #0d0145, #301c89);
-  background: linear-gradient(45deg, #0d0145, #301c89); }
-=======
   .colorBlindRG .ability-usage--other {
     background: -o-linear-gradient(45deg, #0d0145, #301c89);
     background: linear-gradient(45deg, #0d0145, #301c89); }
   .colorBlindBY .ability-usage--other {
     background: -o-linear-gradient(45deg, #0d0145, #301c89);
     background: linear-gradient(45deg, #0d0145, #301c89); }
->>>>>>> 6b3063da
 
 .archmage input[type="checkbox"] {
   -webkit-transform: scale(1);
@@ -1729,70 +1681,20 @@
     .inventory-list .item .ability-usage--blank {
       color: #000;
       text-shadow: none; }
-
     .inventory-list .item .ability-usage--at-will {
       background: -o-linear-gradient(45deg, #003c15, #5ee25e);
       background: linear-gradient(45deg, #003c15, #5ee25e); }
-<<<<<<< HEAD
-    .colorBlindRG .inventory-list .item .ability-usage--at-will {
-      background: -o-linear-gradient(45deg, #003c15, #087830);
-      background: linear-gradient(45deg, #003c15, #087830); }
-    .colorBlindBY .inventory-list .item .ability-usage--at-will {
-      background: -o-linear-gradient(45deg, #796501, #efde89);
-      background: linear-gradient(45deg, #796501, #efde89); }
-
-=======
       .colorBlindRG .inventory-list .item .ability-usage--at-will {
         background: -o-linear-gradient(45deg, #003c15, #087830);
         background: linear-gradient(45deg, #003c15, #087830); }
       .colorBlindBY .inventory-list .item .ability-usage--at-will {
         background: -o-linear-gradient(45deg, #796501, #efde89);
         background: linear-gradient(45deg, #796501, #efde89); }
->>>>>>> 6b3063da
     .inventory-list .item .ability-usage--header {
       background: transparent; }
     .inventory-list .item .ability-usage--once-per-battle {
       background: -o-linear-gradient(45deg, #3c0000, #dc0000);
       background: linear-gradient(45deg, #3c0000, #dc0000); }
-<<<<<<< HEAD
-    .colorBlindRG .inventory-list .item .ability-usage--once-per-battle {
-      background: -o-linear-gradient(45deg, #003854, #89cdef);
-      background: linear-gradient(45deg, #003854, #89cdef); }
-    .colorBlindBY .inventory-list .item .ability-usage--once-per-battle {
-      background: -o-linear-gradient(45deg, #4e0129, #891c54);
-      background: linear-gradient(45deg, #4e0129, #891c54); }
-
-    .inventory-list .item .ability-usage--daily {
-      background: -o-linear-gradient(45deg, #01003c, #ababab);
-      background: linear-gradient(45deg, #01003c, #ababab); }
-    .colorBlindRG .inventory-list .item .ability-usage--daily {
-      background: -o-linear-gradient(45deg, #005748, #42ac9a);
-      background: linear-gradient(45deg, #005748, #42ac9a); }
-    .colorBlindBY .inventory-list .item .ability-usage--daily {
-      background: -o-linear-gradient(45deg, #333300, #9a9a30);
-      background: linear-gradient(45deg, #333300, #9a9a30); }
-
-    .inventory-list .item .ability-usage--recharge {
-      background: -o-linear-gradient(45deg, #01003c, #71a2ec);
-      background: linear-gradient(45deg, #01003c, #71a2ec); }
-    .colorBlindRG .inventory-list .item .ability-usage--recharge {
-      background: -o-linear-gradient(45deg, #695702, #decd78);
-      background: linear-gradient(45deg, #695702, #decd78); }
-    .colorBlindBY .inventory-list .item .ability-usage--recharge {
-      background: -o-linear-gradient(45deg, #01536e, #66cdef);
-      background: linear-gradient(45deg, #01536e, #66cdef); }
-
-    .inventory-list .item .ability-usage--other {
-      background: -o-linear-gradient(45deg, #25003c, #dc9ff1a6);
-      background: linear-gradient(45deg, #25003c, #dc9ff1a6); }
-    .colorBlindRG .inventory-list .item .ability-usage--other {
-      background: -o-linear-gradient(45deg, #0d0145, #301c89);
-      background: linear-gradient(45deg, #0d0145, #301c89); }
-    .colorBlindBY .inventory-list .item .ability-usage--other {
-      background: -o-linear-gradient(45deg, #0d0145, #301c89);
-      background: linear-gradient(45deg, #0d0145, #301c89); }
-
-=======
       .colorBlindRG .inventory-list .item .ability-usage--once-per-battle {
         background: -o-linear-gradient(45deg, #003854, #89cdef);
         background: linear-gradient(45deg, #003854, #89cdef); }
@@ -1826,7 +1728,6 @@
       .colorBlindBY .inventory-list .item .ability-usage--other {
         background: -o-linear-gradient(45deg, #0d0145, #301c89);
         background: linear-gradient(45deg, #0d0145, #301c89); }
->>>>>>> 6b3063da
     .inventory-list .item .ability-usage--equipment {
       background: -o-linear-gradient(45deg, #80361a, #efc44aa6);
       background: linear-gradient(45deg, #80361a, #efc44aa6); }
