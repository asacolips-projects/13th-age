--- conflicted
+++ resolved
@@ -347,14 +347,11 @@
 ARCHMAGE.SAVE.disengage: Disengage
 ARCHMAGE.SAVE.success: Succeeded
 ARCHMAGE.SAVE.failure: Failed
-<<<<<<< HEAD
+# UI Messages
 ARCHMAGE.UI.errNotEnoughCP: You don't have enough command points to use this command.
 ARCHMAGE.UI.errNoMomentum: You need Momentum to use this power.
 ARCHMAGE.UI.errNoFocus: You need Focus to use this power.
-=======
-# UI Messages
 ARCHMAGE.UI.errBonus: must be an integer number prepended by either + or -
->>>>>>> 1095eb7f
 # Tours
 ## 1.7.0
 ARCHMAGE.TOURS.170.welcome: Welcome to Toolkit13 (13th Age Compatible) version 1.7.0! Here's a quick tour of new features
