--- conflicted
+++ resolved
@@ -1,14 +1,10 @@
 {
   "name": "archmage",
   "title": "Toolkit13 Character Sheet (13th Age Compatible)",
-<<<<<<< HEAD
-  "version": "1.7.0",
-=======
-  "version": "1.7.3",
->>>>>>> abb35d88
+  "version": "beta-1.8.0",
   "author": "Matt Smith & Cody Swendrowski",
   "description": "Run campaigns in OGL games that use icons, backgrounds, and one unique thing.",
-  "minimumCoreVersion": "0.6.0",
+  "minimumCoreVersion": "0.7.5",
   "compatibleCoreVersion": "0.7.5",
   "esmodules": [
     "module/archmage.js"
@@ -149,12 +145,8 @@
     }
   ],
   "url": "https://gitlab.com/asacolips-projects/foundry-mods/archmage",
-  "manifest": "https://gitlab.com/asacolips-projects/foundry-mods/archmage/-/raw/master/system.json",
-<<<<<<< HEAD
-  "download": "https://github.com/Mageflame/Toolkit13/releases/download/1.7.0/system.zip",
-=======
-  "download": "https://github.com/Mageflame/Toolkit13/releases/download/1.7.3/system.zip",
->>>>>>> abb35d88
+  "manifest": "https://gitlab.com/asacolips-projects/foundry-mods/archmage/-/raw/beta/system.json",
+  "download": "https://github.com/Mageflame/Toolkit13/releases/download/beta/system.zip",
   "initiative": "1d20 + @abilities.dex.mod + @attributes.init.value + @attributes.level.value + (@abilities.dex.value / 100)",
   "gridDistance": 1,
   "gridUnits": "",
