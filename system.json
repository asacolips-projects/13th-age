--- conflicted
+++ resolved
@@ -2,11 +2,7 @@
   "name": "archmage",
   "title": "13th Age",
   "description": "Build campaigns in the 13th Age RPG using the Foundry VTT environment.",
-<<<<<<< HEAD
-  "version": "beta1-1.6.0",
-=======
-  "version": "1.5.6",
->>>>>>> f538fb50
+  "version": "beta2-1.6.0",
   "author": "Matt Smith",
   "minimumCoreVersion": "0.5.2",
   "compatibleCoreVersion": "0.6.2",
@@ -142,13 +138,8 @@
     }
   ],
   "url": "https://gitlab.com/asacolips-projects/foundry-mods/archmage",
-<<<<<<< HEAD
   "manifest": "https://gitlab.com/asacolips-projects/foundry-mods/archmage/raw/beta/system.json",
   "download": "https://gitlab.com/asacolips-projects/foundry-mods/archmage/-/archive/beta/archmage-master.zip",
-=======
-  "manifest": "https://gitlab.com/asacolips-projects/foundry-mods/archmage/raw/master/system.json",
-  "download": "https://gitlab.com/asacolips-projects/foundry-mods/archmage/-/archive/1.5.6/archmage-master.zip",
->>>>>>> f538fb50
   "initiative": "1d20 + @abilities.dex.mod + @attributes.init.value + @attributes.level.value + (@abilities.dex.value / 100)",
   "gridDistance": 1,
   "gridUnits": "",
