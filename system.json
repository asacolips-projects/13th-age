{
  "name": "archmage",
  "title": "Toolkit13 Character Sheet (13th Age Compatible)",
<<<<<<< HEAD
  "version": "alpha1-1.8.2",
=======
  "version": "1.9.0",
>>>>>>> 6b3063da
  "author": "Matt Smith & Cody Swendrowski",
  "description": "Run campaigns in OGL games that use icons, backgrounds, and one unique thing.",
  "minimumCoreVersion": "0.7.5",
  "compatibleCoreVersion": "0.7.9",
  "esmodules": [
    "module/archmage.js"
  ],
  "scripts": [
    "scripts/lib/parse-md.js",
    "scripts/migrate/archmage-updates.js",
    "scripts/lib/intro.js"
  ],
  "styles": [
    "css/archmage.css",
    "css/introjs.css"
  ],
  "packs": [
    {
      "label": "Races",
      "entity": "Item",
      "name": "races",
      "path": "packs/dist/races.db",
      "system": "archmage"
    },
    {
      "label": "Barbarian",
      "entity": "Item",
      "name": "barbarian",
      "path": "packs/dist/barbarian.db",
      "system": "archmage"
    },
    {
      "label": "Bard",
      "entity": "Item",
      "name": "bard",
      "path": "packs/dist/bard.db",
      "system": "archmage"
    },
    {
      "label": "Cleric",
      "entity": "Item",
      "name": "cleric",
      "path": "packs/dist/cleric.db",
      "system": "archmage"
    },
    {
      "label": "Fighter",
      "entity": "Item",
      "name": "fighter",
      "path": "packs/dist/fighter.db",
      "system": "archmage"
    },
    {
      "label": "Paladin",
      "entity": "Item",
      "name": "paladin",
      "path": "packs/dist/paladin.db",
      "system": "archmage"
    },
    {
      "label": "Ranger",
      "entity": "Item",
      "name": "ranger",
      "path": "packs/dist/ranger.db",
      "system": "archmage"
    },
    {
      "label": "Rogue",
      "entity": "Item",
      "name": "rogue",
      "path": "packs/dist/rogue.db",
      "system": "archmage"
    },
    {
      "label": "Sorcerer",
      "entity": "Item",
      "name": "sorcerer",
      "path": "packs/dist/sorcerer.db"
    },
    {
      "label": "Sorcerer Tables",
      "entity": "RollTable",
      "name": "sorcerer-tables",
      "path": "packs/dist/sorcerer-tables.db",
      "system": "archmage"
    },
    {
      "label": "Wizard",
      "entity": "Item",
      "name": "wizard",
      "path": "packs/dist/wizard.db",
      "system": "archmage"
    },
    {
      "label": "Chaos Mage",
      "entity": "Item",
      "name": "chaosmage",
      "path": "packs/dist/chaosmage.db",
      "system": "archmage"
    },
    {
      "label": "Chaos Mage Tables",
      "entity": "RollTable",
      "name": "chaosmage-tables",
      "path": "packs/dist/chaosmage-tables.db",
      "system": "archmage"
    },
    {
      "label": "Commander",
      "entity": "Item",
      "name": "commander",
      "path": "packs/dist/commander.db",
      "system": "archmage"
    },
    {
      "label": "Druid",
      "entity": "Item",
      "name": "druid",
      "path": "packs/dist/druid.db",
      "system": "archmage"
    },
    {
      "label": "Monk",
      "entity": "Item",
      "name": "monk",
      "path": "packs/dist/monk.db",
      "system": "archmage"
    },
    {
      "label": "Necromancer",
      "entity": "Item",
      "name": "necromancer-content",
      "path": "packs/dist/necromancer-content.db",
      "system": "archmage"
    },
    {
      "label": "Necromancer (Summons)",
      "entity": "Actor",
      "name": "necromancer-summons",
      "path": "packs/dist/necromancer-summons.db",
      "system": "archmage"
    },
    {
      "label": "Occultist",
      "entity": "Item",
      "name": "occultist",
      "path": "packs/dist/occultist.db",
      "system": "archmage"
    },
    {
      "label": "General Feats",
      "entity": "Item",
      "name": "generalfeats",
      "path": "packs/dist/general-feats.db",
      "system": "archmage"
    },
    {
      "label": "Multiclass Feats",
      "entity": "Item",
      "name": "multiclassfeats",
      "path": "packs/dist/multiclass-feats.db",
      "system": "archmage"
    },
    {
      "label": "SRD Monsters",
      "entity": "Actor",
      "name": "srd-Monsters",
      "path": "packs/dist/srd-monsters.db",
      "system": "archmage"
    }
  ],
  "languages": [
    {
      "lang": "en",
      "name": "English",
      "path": "languages/en.json"
    },
    {
      "lang": "es",
      "name": "Español",
      "path": "languages/es.json"
    }
  ],
  "url": "https://gitlab.com/asacolips-projects/foundry-mods/archmage",
<<<<<<< HEAD
  "manifest": "https://gitlab.com/asacolips-projects/foundry-mods/archmage/-/raw/alpha/system.json",
  "download": "https://gitlab.com/asacolips-projects/foundry-mods/archmage/-/archive/alpha/archmage-alpha.zip",
=======
  "manifest": "https://gitlab.com/asacolips-projects/foundry-mods/archmage/-/raw/master/system.json",
  "download": "https://github.com/Mageflame/Toolkit13/releases/download/1.9.0/system.zip",
>>>>>>> 6b3063da
  "initiative": "1d20 + @abilities.dex.mod + @attributes.init.value + @attributes.level.value + (@abilities.dex.value / 100)",
  "gridDistance": 1,
  "gridUnits": "",
  "primaryTokenAttribute": "attributes.hp"
}<|MERGE_RESOLUTION|>--- conflicted
+++ resolved
@@ -1,11 +1,7 @@
 {
   "name": "archmage",
   "title": "Toolkit13 Character Sheet (13th Age Compatible)",
-<<<<<<< HEAD
-  "version": "alpha1-1.8.2",
-=======
   "version": "1.9.0",
->>>>>>> 6b3063da
   "author": "Matt Smith & Cody Swendrowski",
   "description": "Run campaigns in OGL games that use icons, backgrounds, and one unique thing.",
   "minimumCoreVersion": "0.7.5",
@@ -190,13 +186,8 @@
     }
   ],
   "url": "https://gitlab.com/asacolips-projects/foundry-mods/archmage",
-<<<<<<< HEAD
-  "manifest": "https://gitlab.com/asacolips-projects/foundry-mods/archmage/-/raw/alpha/system.json",
-  "download": "https://gitlab.com/asacolips-projects/foundry-mods/archmage/-/archive/alpha/archmage-alpha.zip",
-=======
   "manifest": "https://gitlab.com/asacolips-projects/foundry-mods/archmage/-/raw/master/system.json",
   "download": "https://github.com/Mageflame/Toolkit13/releases/download/1.9.0/system.zip",
->>>>>>> 6b3063da
   "initiative": "1d20 + @abilities.dex.mod + @attributes.init.value + @attributes.level.value + (@abilities.dex.value / 100)",
   "gridDistance": 1,
   "gridUnits": "",
