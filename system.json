--- conflicted
+++ resolved
@@ -1,14 +1,8 @@
 {
   "name": "archmage",
-<<<<<<< HEAD
-  "title": "Toolkit13 Character Sheet",
-  "description": "Run campaigns in OGL games that use icons, backgrounds, and one unique thing.",
-  "version": "1.6.2",
-=======
-  "title": "Archmage",
-  "description": "An unofficial FVTT game system for the 13th Age RPG.",
-  "version": "beta1-1.6.1",
->>>>>>> 9b4f6ed8
+  "title": "Toolkit13 Character Sheet (13th Age Compatible)",
+  "description": "Run 13th Age Compatible campaigns",
+  "version": "beta1-1.6.3",
   "author": "Matt Smith",
   "minimumCoreVersion": "0.6.0",
   "compatibleCoreVersion": "0.6.4",
@@ -130,13 +124,8 @@
     }
   ],
   "url": "https://gitlab.com/asacolips-projects/foundry-mods/archmage",
-<<<<<<< HEAD
   "manifest": "https://gitlab.com/asacolips-projects/foundry-mods/archmage/raw/master/system.json",
-  "download": "https://gitlab.com/asacolips-projects/foundry-mods/archmage/-/archive/1.6.2/archmage-master.zip",
-=======
-  "manifest": "https://gitlab.com/asacolips-projects/foundry-mods/archmage/raw/beta/system.json",
-  "download": "https://gitlab.com/asacolips-projects/foundry-mods/archmage/-/archive/beta/archmage-master.zip",
->>>>>>> 9b4f6ed8
+  "download": "https://gitlab.com/asacolips-projects/foundry-mods/archmage/-/archive/1.6.1/archmage-master.zip",
   "initiative": "1d20 + @abilities.dex.mod + @attributes.init.value + @attributes.level.value + (@abilities.dex.value / 100)",
   "gridDistance": 1,
   "gridUnits": "",
