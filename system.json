{
  "name": "archmage",
<<<<<<< HEAD
  "title": "Toolkit13 Character Sheet (13th Age Compatible)",
  "description": "Run 13th Age Compatible campaigns",
  "version": "beta1-1.6.3",
=======
  "version": "1.6.2",
>>>>>>> d409e421
  "author": "Matt Smith",
  "minimumCoreVersion": "0.6.0",
  "compatibleCoreVersion": "0.6.4",
  "socket": true,
  "esmodules": [
    "module/archmage.js"
  ],
  "scripts": [
    "scripts/lib/parse-md.js",
    "scripts/migrate/archmage-updates.js"
  ],
  "styles": [
    "css/archmage.css"
  ],
  "packs": [
    {
      "label": "Races",
      "entity": "Item",
      "name": "races",
      "path": "packs/races.db",
      "system": "archmage"
    },
    {
      "label": "Barbarian",
      "entity": "Item",
      "name": "barbarian",
      "path": "packs/barbarian.db",
      "system": "archmage"
    },
    {
      "label": "Bard",
      "entity": "Item",
      "name": "bard",
      "path": "packs/bard.db",
      "system": "archmage"
    },
    {
      "label": "Cleric",
      "entity": "Item",
      "name": "cleric",
      "path": "packs/cleric.db",
      "system": "archmage"
    },
    {
      "label": "Fighter",
      "entity": "Item",
      "name": "fighter",
      "path": "packs/fighter.db",
      "system": "archmage"
    },
    {
      "label": "Paladin",
      "entity": "Item",
      "name": "paladin",
      "path": "packs/paladin.db",
      "system": "archmage"
    },
    {
      "label": "Ranger",
      "entity": "Item",
      "name": "ranger",
      "path": "packs/ranger.db",
      "system": "archmage"
    },
    {
      "label": "Rogue",
      "entity": "Item",
      "name": "rogue",
      "path": "packs/rogue.db",
      "system": "archmage"
    },
    {
      "label": "Sorcerer",
      "entity": "Item",
      "name": "sorcerer",
      "path": "packs/sorcerer.db",
      "system": "archmage"
    },
    {
      "label": "Wizard",
      "entity": "Item",
      "name": "wizard",
      "path": "packs/wizard.db",
      "system": "archmage"
    },
    {
      "label": "Chaos Mage",
      "entity": "Item",
      "name": "chaosmage",
      "path": "packs/chaosmage.db",
      "system": "archmage"
    },
    {
      "label": "Commander",
      "entity": "Item",
      "name": "commander",
      "path": "packs/commander.db",
      "system": "archmage"
    },
    {
      "label": "Druid",
      "entity": "Item",
      "name": "druid",
      "path": "packs/druid.db",
      "system": "archmage"
    },
    {
      "label": "Occultist",
      "entity": "Item",
      "name": "occultist",
      "path": "packs/occultist.db",
      "system": "archmage"
    },
    {
      "name": "srd-monsters",
      "label": "SRD Monsters",
      "system": "archmage",
      "path": "./packs/srd-monsters.db",
      "entity": "Actor"
    }
  ],
  "languages": [
    {
      "lang": "en",
      "name": "English",
      "path": "languages/en.json"
    }
  ],
  "url": "https://gitlab.com/asacolips-projects/foundry-mods/archmage",
<<<<<<< HEAD
  "manifest": "https://gitlab.com/asacolips-projects/foundry-mods/archmage/raw/master/system.json",
  "download": "https://gitlab.com/asacolips-projects/foundry-mods/archmage/-/archive/1.6.3/archmage-master.zip",
=======
  "manifest": "https://gitlab.com/cswendrowski/archmage/raw/master/system.json",
  "download": "https://gitlab.com/cswendrowski/archmage/-/archive/master/archmage-master.zip",
>>>>>>> d409e421
  "initiative": "1d20 + @abilities.dex.mod + @attributes.init.value + @attributes.level.value + (@abilities.dex.value / 100)",
  "gridDistance": 1,
  "gridUnits": "",
  "primaryTokenAttribute": "attributes.hp"
}<|MERGE_RESOLUTION|>--- conflicted
+++ resolved
@@ -1,12 +1,8 @@
 {
   "name": "archmage",
-<<<<<<< HEAD
   "title": "Toolkit13 Character Sheet (13th Age Compatible)",
   "description": "Run 13th Age Compatible campaigns",
   "version": "beta1-1.6.3",
-=======
-  "version": "1.6.2",
->>>>>>> d409e421
   "author": "Matt Smith",
   "minimumCoreVersion": "0.6.0",
   "compatibleCoreVersion": "0.6.4",
@@ -136,13 +132,8 @@
     }
   ],
   "url": "https://gitlab.com/asacolips-projects/foundry-mods/archmage",
-<<<<<<< HEAD
-  "manifest": "https://gitlab.com/asacolips-projects/foundry-mods/archmage/raw/master/system.json",
-  "download": "https://gitlab.com/asacolips-projects/foundry-mods/archmage/-/archive/1.6.3/archmage-master.zip",
-=======
   "manifest": "https://gitlab.com/cswendrowski/archmage/raw/master/system.json",
   "download": "https://gitlab.com/cswendrowski/archmage/-/archive/master/archmage-master.zip",
->>>>>>> d409e421
   "initiative": "1d20 + @abilities.dex.mod + @attributes.init.value + @attributes.level.value + (@abilities.dex.value / 100)",
   "gridDistance": 1,
   "gridUnits": "",
